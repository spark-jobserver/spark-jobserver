package spark.jobserver

import com.typesafe.config.{Config, ConfigFactory}
import org.apache.spark.{SparkConf, SparkContext}
import org.apache.spark.sql.{Row, SparkSession}
import spark.jobserver.CommonMessages.JobResult
import spark.jobserver.context.{SessionContextFactory, SparkSessionContextLikeWrapper}
import spark.jobserver.io.JobDAOActor
import spark.jobserver.util.SparkJobUtils

import scala.concurrent.duration._

class TestSessionContextFactory extends SessionContextFactory {

  override def makeContext(sparkConf: SparkConf, config: Config,  contextName: String): C = {
    val builder = SparkSession.builder()
    builder.config(sparkConf).appName(contextName).master("local")
    builder.config("javax.jdo.option.ConnectionURL", "jdbc:derby:memory:myDB;create=true")
    builder.config("javax.jdo.option.ConnectionDriverName", "org.apache.derby.jdbc.EmbeddedDriver")
    try {
      builder.enableHiveSupport()
    } catch {
      case e: IllegalArgumentException => logger.warn(s"Hive support not enabled - ${e.getMessage()}")
    }
    val spark = builder.getOrCreate()
    for ((k, v) <- SparkJobUtils.getHadoopConfig(config)) spark.sparkContext.hadoopConfiguration.set(k, v)
    SparkSessionContextLikeWrapper(spark)
  }
}

object SessionJobSpec extends JobSpecConfig {
  override val contextFactory = classOf[TestSessionContextFactory].getName
}

class SessionJobSpec extends ExtrasJobSpecBase(SessionJobSpec.getNewSystem) {

  val classPrefix = "spark.jobserver."
  private val hiveLoaderClass = classPrefix + "SessionLoaderTestJob"
  private val hiveQueryClass = classPrefix + "SessionTestJob"

  val emptyConfig = ConfigFactory.parseString("spark.master = bar")
  val queryConfig = ConfigFactory.parseString(
    """sql = "SELECT firstName, lastName FROM `default`.`test_addresses` WHERE city = 'San Jose'" """
  )
  lazy val contextConfig = SessionJobSpec.getContextConfig(false, SessionJobSpec.contextConfig)

  before {
    dao = new InMemoryDAO
    daoActor = system.actorOf(JobDAOActor.props(dao))
<<<<<<< HEAD
    manager = system.actorOf(JobManagerActor.props(
      SessionJobSpec.getContextConfig(false, SessionJobSpec.contextConfig)))
=======
    manager = system.actorOf(JobManagerActor.props(daoActor))
>>>>>>> 08f99339
  }

  describe("Spark Session Jobs") {
    it("should be able to create a Hive table, then query it using separate Spark-SQL jobs") {
<<<<<<< HEAD
      manager ! JobManagerActor.Initialize(daoActor, None)
=======
      manager ! JobManagerActor.Initialize(contextConfig, None, emptyActor)
>>>>>>> 08f99339
      expectMsgClass(30 seconds, classOf[JobManagerActor.Initialized])

      uploadTestJar()
      manager ! JobManagerActor.StartJob("demo", hiveLoaderClass, emptyConfig, syncEvents ++ errorEvents)
      expectMsgPF(120 seconds, "Did not get JobResult") {
        case JobResult(_, result: Long) => result should equal (3L)
      }
      expectNoMsg()

      manager ! JobManagerActor.StartJob("demo", hiveQueryClass, queryConfig, syncEvents ++ errorEvents)
      expectMsgPF(6 seconds, "Did not get JobResult") {
        case JobResult(_, result: Array[Row]) =>
          result should have length 2
          result(0)(0) should equal ("Bob")
      }
      expectNoMsg()
    }
  }
}<|MERGE_RESOLUTION|>--- conflicted
+++ resolved
@@ -47,21 +47,12 @@
   before {
     dao = new InMemoryDAO
     daoActor = system.actorOf(JobDAOActor.props(dao))
-<<<<<<< HEAD
-    manager = system.actorOf(JobManagerActor.props(
-      SessionJobSpec.getContextConfig(false, SessionJobSpec.contextConfig)))
-=======
     manager = system.actorOf(JobManagerActor.props(daoActor))
->>>>>>> 08f99339
   }
 
   describe("Spark Session Jobs") {
     it("should be able to create a Hive table, then query it using separate Spark-SQL jobs") {
-<<<<<<< HEAD
-      manager ! JobManagerActor.Initialize(daoActor, None)
-=======
       manager ! JobManagerActor.Initialize(contextConfig, None, emptyActor)
->>>>>>> 08f99339
       expectMsgClass(30 seconds, classOf[JobManagerActor.Initialized])
 
       uploadTestJar()
