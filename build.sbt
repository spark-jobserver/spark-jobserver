
import Dependencies._
import JobServerRelease._

transitiveClassifiers in Global := Seq(Artifact.SourceClassifier)
lazy val dirSettings = Seq()

lazy val akkaApp = Project(id = "akka-app", base = file("akka-app"))
  .settings(description := "Common Akka application stack: metrics, tracing, logging, and more.")
  .settings(commonSettings)
  .settings(libraryDependencies ++= coreTestDeps ++ akkaDeps)
  .settings(publishSettings)
  .disablePlugins(SbtScalariform)

lazy val jobServer = Project(id = "job-server", base = file("job-server"))
  .settings(commonSettings)
  .settings(revolverSettings)
  .settings(assembly := null.asInstanceOf[File])
  .settings(
    description := "Spark as a Service: a RESTful job server for Apache Spark",
    libraryDependencies ++= sparkDeps ++ slickDeps ++ cassandraDeps ++ securityDeps ++ coreTestDeps,
    test in Test <<= (test in Test).dependsOn(packageBin in Compile in jobServerTestJar)
      .dependsOn(clean in Compile in jobServerTestJar)
      .dependsOn(buildPython in jobServerPython)
      .dependsOn(clean in Compile in jobServerPython),
    testOnly in Test <<= (testOnly in Test).dependsOn(packageBin in Compile in jobServerTestJar)
      .dependsOn(clean in Compile in jobServerTestJar)
      .dependsOn(buildPython in jobServerPython)
      .dependsOn(clean in Compile in jobServerPython),
    console in Compile <<= Defaults.consoleTask(fullClasspath in Compile, console in Compile),
    fullClasspath in Compile <<= (fullClasspath in Compile).map { classpath =>
      extraJarPaths ++ classpath
    },
    fork in Test := true
  )
  .settings(publishSettings)
  .dependsOn(akkaApp, jobServerApi)
  .disablePlugins(SbtScalariform)

lazy val jobServerTestJar = Project(id = "job-server-tests", base = file("job-server-tests"))
  .settings(commonSettings)
  .settings(jobServerTestJarSettings)
  .settings(noPublishSettings)
  .dependsOn(jobServerApi)
  .disablePlugins(SbtScalariform)
  .disablePlugins(ScoverageSbtPlugin) // do not include in coverage report

lazy val jobServerApi = Project(id = "job-server-api", base = file("job-server-api"))
  .settings(commonSettings)
  .settings(jobServerApiSettings)
  .settings(publishSettings)
  .disablePlugins(SbtScalariform)

lazy val jobServerExtras = Project(id = "job-server-extras", base = file("job-server-extras"))
  .settings(commonSettings)
  .settings(jobServerExtrasSettings)
  .settings(
    test in Test <<= (test in Test)
      .dependsOn(packageBin in Compile in jobServerTestJar)
      .dependsOn(clean in Compile in jobServerTestJar)
      .dependsOn(buildPython in jobServerPython)
      .dependsOn(buildPyExamples in jobServerPython)
      .dependsOn(clean in Compile in jobServerPython),
    testOnly in Test <<= (testOnly in Test)
      .dependsOn(packageBin in Compile in jobServerTestJar)
      .dependsOn(clean in Compile in jobServerTestJar)
      .dependsOn(buildPython in jobServerPython)
      .dependsOn(buildPyExamples in jobServerPython)
      .dependsOn(clean in Compile in jobServerPython)
  )
  .dependsOn(jobServerApi, jobServer % "compile->compile; test->test")
  .disablePlugins(SbtScalariform)

lazy val jobServerPython = Project(id = "job-server-python", base = file("job-server-python"))
  .settings(commonSettings)
  .settings(jobServerPythonSettings)
  .dependsOn(jobServerApi, akkaApp % "test")
  .disablePlugins(SbtScalariform)

lazy val root = Project(id = "root", base = file("."))
  .settings(commonSettings)
  .settings(ourReleaseSettings)
  .settings(noPublishSettings)
  .settings(rootSettings)
  .settings(dockerSettings)
  .aggregate(jobServer, jobServerApi, jobServerTestJar, akkaApp, jobServerExtras, jobServerPython)
  .dependsOn(jobServer, jobServerExtras)
  .disablePlugins(SbtScalariform).enablePlugins(DockerPlugin)

lazy val jobServerExtrasSettings = revolverSettings ++ Assembly.settings ++ publishSettings ++ Seq(
  libraryDependencies ++= sparkExtraDeps,
  // Extras packages up its own jar for testing itself
  test in Test <<= (test in Test).dependsOn(packageBin in Compile),
  fork in Test := true,
  parallelExecution in Test := false,
  // Temporarily disable test for assembly builds so folks can package and get started.  Some tests
  // are flaky in extras esp involving paths.
  test in assembly := {},
  exportJars := true
)

lazy val jobServerApiSettings = Seq(libraryDependencies ++= sparkDeps ++ sparkExtraDeps)

lazy val testPython = taskKey[Unit]("Launch a sub process to run the Python tests")
lazy val buildPython = taskKey[Unit]("Build the python side of python support into an egg")
lazy val buildPyExamples = taskKey[Unit]("Build the examples of python jobs into an egg")

lazy val jobServerPythonSettings = revolverSettings ++ Assembly.settings ++ publishSettings ++ Seq(
  libraryDependencies ++= sparkPythonDeps,
  fork in Test := true,
  cancelable in Test := true,
  testPython := PythonTasks.testPythonTask(baseDirectory.value),
  buildPython := PythonTasks.buildPythonTask(baseDirectory.value, version.value),
  buildPyExamples := PythonTasks.buildExamplesTask(baseDirectory.value, version.value),
  assembly <<= assembly.dependsOn(buildPython)
)

lazy val jobServerTestJarSettings = Seq(
  libraryDependencies ++= sparkDeps ++ apiDeps,
  description := "Test jar for Spark Job Server",
  exportJars := true // use the jar instead of target/classes
)

lazy val noPublishSettings = Seq(
  publishTo := Some(Resolver.file("Unused repo", file("target/unusedrepo"))),
  publishArtifact := false,
  publish := {}
)

lazy val dockerSettings = Seq(
  // Make the docker task depend on the assembly task, which generates a fat JAR file
  docker <<= (docker dependsOn (assembly in jobServerExtras)),
  dockerfile in docker := {
    val artifact = (assemblyOutputPath in assembly in jobServerExtras).value
    val artifactTargetPath = s"/app/${artifact.name}"

    val sparkBuild = s"spark-${Versions.spark}"
    val sparkBuildCmd = scalaBinaryVersion.value match {
      case "2.11" =>
<<<<<<< HEAD
        "./dev/make-distribution.sh -Dscala-2.11 -Phadoop-2.7 -Phive"
=======
        Versions.spark match {
          case s if s.startsWith("1") => {"./make-distribution.sh -Dscala-2.11 -Phadoop-2.7 -Phive"}
          case _ => {"./dev/make-distribution.sh -Dscala-2.11 -Phadoop-2.7 -Phive"}
        }
>>>>>>> 1313ff69
      case other => throw new RuntimeException(s"Scala version $other is not supported!")
    }

    new sbtdocker.mutable.Dockerfile {
      from(s"openjdk:${Versions.java}")
      // Dockerfile best practices: https://docs.docker.com/articles/dockerfile_best-practices/
      expose(8090)
      expose(9999) // for JMX
      env("MESOS_VERSION", Versions.mesos)
      runRaw(
        """echo "deb http://repos.mesosphere.io/ubuntu/ trusty main" > /etc/apt/sources.list.d/mesosphere.list && \
                apt-key adv --keyserver keyserver.ubuntu.com --recv E56151BF && \
                apt-get -y update && \
                apt-get -y install mesos=${MESOS_VERSION} && \
                apt-get clean
        """)
      env("MAVEN_VERSION","3.3.9")
      runRaw(
        """mkdir -p /usr/share/maven /usr/share/maven/ref \
          && curl -fsSL http://apache.osuosl.org/maven/maven-3/$MAVEN_VERSION/binaries/apache-maven-$MAVEN_VERSION-bin.tar.gz \
          | tar -xzC /usr/share/maven --strip-components=1 \
          && ln -s /usr/share/maven/bin/mvn /usr/bin/mvn
        """)
      env("MAVEN_HOME","/usr/share/maven")
      env("MAVEN_CONFIG", "/.m2")

      copy(artifact, artifactTargetPath)
      copy(baseDirectory(_ / "bin" / "server_start.sh").value, file("app/server_start.sh"))
      copy(baseDirectory(_ / "bin" / "server_stop.sh").value, file("app/server_stop.sh"))
      copy(baseDirectory(_ / "bin" / "manager_start.sh").value, file("app/manager_start.sh"))
      copy(baseDirectory(_ / "bin" / "setenv.sh").value, file("app/setenv.sh"))
      copy(baseDirectory(_ / "config" / "log4j-stdout.properties").value, file("app/log4j-server.properties"))
      copy(baseDirectory(_ / "config" / "docker.conf").value, file("app/docker.conf"))
      copy(baseDirectory(_ / "config" / "docker.sh").value, file("app/settings.sh"))
      // Including envs in Dockerfile makes it easy to override from docker command
      env("JOBSERVER_MEMORY", "1G")
      env("SPARK_HOME", "/spark")
      // Use a volume to persist database between container invocations
      run("mkdir", "-p", "/database")
      runRaw(
        s"""
           |wget http://d3kbcqa49mib13.cloudfront.net/$sparkBuild.tgz && \\
           |tar -xvf $sparkBuild.tgz && \\
           |cd $sparkBuild && \\
           |$sparkBuildCmd && \\
           |cd .. && \\
           |mv $sparkBuild/dist /spark && \\
           |rm $sparkBuild.tgz && \\
           |rm -r $sparkBuild
        """.stripMargin.trim
      )
      volume("/database")
      entryPoint("app/server_start.sh")
    }
  },
  imageNames in docker := Seq(
    sbtdocker.ImageName(namespace = Some("hyperanna1"),
      repository = "spark-jobserver",
      tag = Some(
        s"${version.value}" +
          s".mesos-${Versions.mesos.split('-')(0)}" +
          s".spark-${Versions.spark}" +
          s".scala-${scalaBinaryVersion.value}" +
          s".jdk-${Versions.java}")
    )
  )
)

lazy val rootSettings = Seq(
  // Must run Spark tests sequentially because they compete for port 4040!
  parallelExecution in Test := false,
  publishArtifact := false,
  concurrentRestrictions := Seq(
    Tags.limit(Tags.CPU, java.lang.Runtime.getRuntime.availableProcessors()),
    // limit to 1 concurrent test task, even across sub-projects
    // Note: some components of tests seem to have the "Untagged" tag rather than "Test" tag.
    // So, we limit the sum of "Test", "Untagged" tags to 1 concurrent
    Tags.limitSum(1, Tags.Test, Tags.Untagged))
)

lazy val revolverSettings = Seq(
  javaOptions in reStart += jobServerLogging,
  // Give job server a bit more PermGen since it does classloading
  javaOptions in reStart += "-XX:MaxPermSize=256m",
  javaOptions in reStart += "-Djava.security.krb5.realm= -Djava.security.krb5.kdc=",
  // This lets us add Spark back to the classpath without assembly barfing
  fullClasspath in reStart := (fullClasspath in Compile).value,
  mainClass in reStart := Some("spark.jobserver.JobServer")
)

// To add an extra jar to the classpath when doing "re-start" for quick development, set the
// env var EXTRA_JAR to the absolute full path to the jar
lazy val extraJarPaths = Option(System.getenv("EXTRA_JAR"))
  .map(jarpath => Seq(Attributed.blank(file(jarpath))))
  .getOrElse(Nil)

// Create a default Scala style task to run with compiles
lazy val runScalaStyle = taskKey[Unit]("testScalaStyle")

lazy val commonSettings = Defaults.coreDefaultSettings ++ dirSettings ++ implicitlySettings ++ Seq(
  organization := "spark.jobserver",
  crossPaths   := true,
  scalaVersion := sys.env.getOrElse("SCALA_VERSION", "2.11.8"),
  dependencyOverrides += "org.scala-lang" % "scala-compiler" % scalaVersion.value,
  // scalastyleFailOnError := true,
  runScalaStyle := {
    org.scalastyle.sbt.ScalastylePlugin.scalastyle.in(Compile).toTask("").value
  },
  (compile in Compile) <<= (compile in Compile) dependsOn runScalaStyle,

  // In Scala 2.10, certain language features are disabled by default, such as implicit conversions.
  // Need to pass in language options or import scala.language.* to enable them.
  // See SIP-18 (https://docs.google.com/document/d/1nlkvpoIRkx7at1qJEZafJwthZ3GeIklTFhqmXMvTX9Q/edit)
  scalacOptions := Seq(
    "-deprecation", "-feature",
    "-language:implicitConversions",
    "-language:postfixOps",
    "-language:existentials"
  ),
  // For Building on Encrypted File Systems...
  scalacOptions ++= Seq("-Xmax-classfile-name", "128"),
  resolvers ++= Dependencies.repos,
  libraryDependencies ++= apiDeps,
  parallelExecution in Test := false,
  testOptions in Test += Tests.Argument(TestFrameworks.ScalaTest, "-oDF"),
  // We need to exclude jms/jmxtools/etc because it causes undecipherable SBT errors  :(
  ivyXML :=
    <dependencies>
      <exclude module="jms"/>
      <exclude module="jmxtools"/>
      <exclude module="jmxri"/>
    </dependencies>
) ++ scoverageSettings

lazy val scoverageSettings = {
  // Semicolon-separated list of regexs matching classes to exclude
  coverageExcludedPackages := ".+Benchmark.*;.+Example.*;.+TestJob"
}

lazy val publishSettings = Seq(
  licenses += ("Apache-2.0", url("http://choosealicense.com/licenses/apache/")),
  bintrayOrganization := Some("spark-jobserver")
)

// This is here so we can easily switch back to Logback when Spark fixes its log4j dependency.
lazy val jobServerLogbackLogging = "-Dlogback.configurationFile=config/logback-local.xml"
lazy val jobServerLogging = "-Dlog4j.configuration=file:config/log4j-local.properties"<|MERGE_RESOLUTION|>--- conflicted
+++ resolved
@@ -137,14 +137,10 @@
     val sparkBuild = s"spark-${Versions.spark}"
     val sparkBuildCmd = scalaBinaryVersion.value match {
       case "2.11" =>
-<<<<<<< HEAD
-        "./dev/make-distribution.sh -Dscala-2.11 -Phadoop-2.7 -Phive"
-=======
         Versions.spark match {
-          case s if s.startsWith("1") => {"./make-distribution.sh -Dscala-2.11 -Phadoop-2.7 -Phive"}
+          case s if s.startsWith("1") => {"./dev/make-distribution.sh -Dscala-2.11 -Phadoop-2.7 -Phive"}
           case _ => {"./dev/make-distribution.sh -Dscala-2.11 -Phadoop-2.7 -Phive"}
         }
->>>>>>> 1313ff69
       case other => throw new RuntimeException(s"Scala version $other is not supported!")
     }
 
