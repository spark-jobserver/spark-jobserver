--- conflicted
+++ resolved
@@ -48,12 +48,8 @@
        bin/manager_start.sh
        bin/setenv.sh
        $CONFIG_DIR/$ENV.conf
-<<<<<<< HEAD
-       config/logback-server.xml"
-=======
-       config/shiro.ini
-       config/log4j-server.properties"
->>>>>>> dadd89a6
+       config/logback-server.xml
+       config/shiro.ini"
 
 rm -rf $WORK_DIR
 mkdir -p $WORK_DIR
