import scala.util.Properties.isJavaAtLeast

object Versions {
<<<<<<< HEAD
  lazy val spark = sys.env.getOrElse("SPARK_VERSION", "2.2.0.0-e9faedf")

  lazy val akka = "2.4.9"
  lazy val dseDriver = "1.4.0"
=======
  lazy val spark = sys.env.getOrElse("SPARK_VERSION", "2.2.0")

  lazy val akka = "2.4.9"
  lazy val cassandra = "3.3.0"
>>>>>>> d264f4b9
  lazy val cassandraUnit = "2.2.2.1"
  lazy val commons = "1.4"
  lazy val derby = "10.12.1.1"
  lazy val flyway = "3.2.1"
  lazy val hadoop = "2.7.3"
  lazy val h2 = "1.3.176"
  lazy val java = sys.env.getOrElse("JAVA_VERSION", "8-jdk")
  lazy val jodaConvert = "1.8.1"
  lazy val jodaTime = "2.9.3"
  lazy val logback = "1.0.7"
  lazy val mesos = sys.env.getOrElse("MESOS_VERSION", "1.0.0-2.0.89.ubuntu1404")
  lazy val metrics = "2.2.0"
<<<<<<< HEAD
=======
  lazy val netty = "4.0.44.Final"
>>>>>>> d264f4b9
  lazy val postgres = "9.4.1209"
  lazy val mysql = "5.1.42"
  lazy val py4j = "0.10.4"
  lazy val scalaTest = "2.2.6"
  lazy val scalatic = "2.2.6"
  lazy val shiro = "1.3.2"
  lazy val slick = "3.1.1"
  lazy val spray = "1.3.3"
  lazy val sprayJson = "1.3.2"
  lazy val typeSafeConfig = if (isJavaAtLeast("1.8")) "1.3.0" else "1.2.1"
  lazy val cassandraConnector = "2.0.5"
}<|MERGE_RESOLUTION|>--- conflicted
+++ resolved
@@ -1,17 +1,10 @@
 import scala.util.Properties.isJavaAtLeast
 
 object Versions {
-<<<<<<< HEAD
-  lazy val spark = sys.env.getOrElse("SPARK_VERSION", "2.2.0.0-e9faedf")
+  lazy val spark = sys.env.getOrElse("SPARK_VERSION", "2.2.0.6")
 
   lazy val akka = "2.4.9"
-  lazy val dseDriver = "1.4.0"
-=======
-  lazy val spark = sys.env.getOrElse("SPARK_VERSION", "2.2.0")
-
-  lazy val akka = "2.4.9"
-  lazy val cassandra = "3.3.0"
->>>>>>> d264f4b9
+  lazy val dseDriver = "1.6.2"
   lazy val cassandraUnit = "2.2.2.1"
   lazy val commons = "1.4"
   lazy val derby = "10.12.1.1"
@@ -24,10 +17,6 @@
   lazy val logback = "1.0.7"
   lazy val mesos = sys.env.getOrElse("MESOS_VERSION", "1.0.0-2.0.89.ubuntu1404")
   lazy val metrics = "2.2.0"
-<<<<<<< HEAD
-=======
-  lazy val netty = "4.0.44.Final"
->>>>>>> d264f4b9
   lazy val postgres = "9.4.1209"
   lazy val mysql = "5.1.42"
   lazy val py4j = "0.10.4"
@@ -38,5 +27,5 @@
   lazy val spray = "1.3.3"
   lazy val sprayJson = "1.3.2"
   lazy val typeSafeConfig = if (isJavaAtLeast("1.8")) "1.3.0" else "1.2.1"
-  lazy val cassandraConnector = "2.0.5"
+  lazy val cassandraConnector = "6.0.0-6aa37a9"
 }