import scala.util.Properties.isJavaAtLeast

object Versions {
<<<<<<< HEAD
  val jdkVersion = scala.util.Properties.isJavaAtLeast("1.8")
  lazy val typeSafeConfig = if(jdkVersion) "1.3.0" else "1.2.1"
  lazy val metrics = "2.2.0"
  lazy val jodaTime = "2.9.3"
  lazy val jodaConvert = "1.8.1"
  lazy val akka = "2.3.15"
  lazy val spray = "1.3.3"
  lazy val sprayJson = "1.3.2"
  lazy val spark = "2.0.2"
  lazy val mesos = "1.0.0-2.0.89.ubuntu1404"
  lazy val netty =  "4.0.29.Final"
  lazy val slick = "3.1.1"
  lazy val h2 = "1.3.176"
  lazy val postgres = "9.4.1209"
=======
  lazy val spark = sys.env.getOrElse("SPARK_VERSION", "2.1.0")

  lazy val akka = "2.4.9"
>>>>>>> 2694ba4f
  lazy val cassandra = "3.0.3"
  lazy val cassandraUnit = "2.2.2.1"
  lazy val commons = "1.4"
  lazy val flyway = "3.2.1"
  lazy val h2 = "1.3.176"
  lazy val java = sys.env.getOrElse("JAVA_VERSION", "8-jdk")
  lazy val jodaConvert = "1.8.1"
  lazy val jodaTime = "2.9.3"
  lazy val logback = "1.0.7"
  lazy val mesos = sys.env.getOrElse("MESOS_VERSION", "1.0.0-2.0.89.ubuntu1404")
  lazy val metrics = "2.2.0"
  lazy val netty = "4.0.42.Final"
  lazy val postgres = "9.4.1209"
  lazy val py4j = "0.10.4"
  lazy val scalaTest = "2.2.6"
  lazy val scalatic = "2.2.6"
<<<<<<< HEAD
  lazy val shiro = "1.3.2"
  lazy val cassandraUnit = "2.2.2.1"
  lazy val py4j = "0.10.3"
=======
  lazy val shiro = "1.2.4"
  lazy val slick = "3.1.1"
  lazy val spray = "1.3.3"
  lazy val sprayJson = "1.3.2"
  lazy val typeSafeConfig = if (isJavaAtLeast("1.8")) "1.3.0" else "1.2.1"
>>>>>>> 2694ba4f
}<|MERGE_RESOLUTION|>--- conflicted
+++ resolved
@@ -1,26 +1,9 @@
 import scala.util.Properties.isJavaAtLeast
 
 object Versions {
-<<<<<<< HEAD
-  val jdkVersion = scala.util.Properties.isJavaAtLeast("1.8")
-  lazy val typeSafeConfig = if(jdkVersion) "1.3.0" else "1.2.1"
-  lazy val metrics = "2.2.0"
-  lazy val jodaTime = "2.9.3"
-  lazy val jodaConvert = "1.8.1"
-  lazy val akka = "2.3.15"
-  lazy val spray = "1.3.3"
-  lazy val sprayJson = "1.3.2"
-  lazy val spark = "2.0.2"
-  lazy val mesos = "1.0.0-2.0.89.ubuntu1404"
-  lazy val netty =  "4.0.29.Final"
-  lazy val slick = "3.1.1"
-  lazy val h2 = "1.3.176"
-  lazy val postgres = "9.4.1209"
-=======
   lazy val spark = sys.env.getOrElse("SPARK_VERSION", "2.1.0")
 
   lazy val akka = "2.4.9"
->>>>>>> 2694ba4f
   lazy val cassandra = "3.0.3"
   lazy val cassandraUnit = "2.2.2.1"
   lazy val commons = "1.4"
@@ -37,15 +20,9 @@
   lazy val py4j = "0.10.4"
   lazy val scalaTest = "2.2.6"
   lazy val scalatic = "2.2.6"
-<<<<<<< HEAD
-  lazy val shiro = "1.3.2"
-  lazy val cassandraUnit = "2.2.2.1"
-  lazy val py4j = "0.10.3"
-=======
   lazy val shiro = "1.2.4"
   lazy val slick = "3.1.1"
   lazy val spray = "1.3.3"
   lazy val sprayJson = "1.3.2"
   lazy val typeSafeConfig = if (isJavaAtLeast("1.8")) "1.3.0" else "1.2.1"
->>>>>>> 2694ba4f
 }