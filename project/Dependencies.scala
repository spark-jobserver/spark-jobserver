--- conflicted
+++ resolved
@@ -32,21 +32,14 @@
   )
 
   lazy val sparkExtraDeps = Seq(
-<<<<<<< HEAD
+    "org.apache.derby" % "derby" % derby % Provided excludeAll(excludeNettyIo, excludeQQ),
+    "org.apache.hadoop" % "hadoop-client" % hadoop % Provided excludeAll(excludeNettyIo, excludeQQ),
     "com.datastax.spark" %% "spark-mllib" % spark % Provided excludeAll(excludeNettyIo, excludeQQ),
     "com.datastax.spark" %% "spark-sql" % spark % Provided excludeAll(excludeNettyIo, excludeQQ),
     "com.datastax.spark" %% "spark-streaming" % spark % Provided excludeAll(excludeNettyIo, excludeQQ),
     "com.datastax.spark" %% "spark-hive" % spark % Provided excludeAll(
-=======
-    "org.apache.derby" % "derby" % derby % Provided excludeAll(excludeNettyIo, excludeQQ),
-    "org.apache.hadoop" % "hadoop-client" % hadoop % Provided excludeAll(excludeNettyIo, excludeQQ),
-    "org.apache.spark" %% "spark-mllib" % spark % Provided excludeAll(excludeNettyIo, excludeQQ),
-    "org.apache.spark" %% "spark-sql" % spark % Provided excludeAll(excludeNettyIo, excludeQQ),
-    "org.apache.spark" %% "spark-streaming" % spark % Provided excludeAll(excludeNettyIo, excludeQQ),
-    "org.apache.spark" %% "spark-hive" % spark % Provided excludeAll(
->>>>>>> d264f4b9
       excludeNettyIo, excludeQQ, excludeScalaTest
-    )
+      )
   )
 
   lazy val sparkExtraDepsTest = Seq(
@@ -70,12 +63,7 @@
 
 
   lazy val cassandraDeps = Seq(
-<<<<<<< HEAD
-    "com.datastax.dse" % "dse-java-driver-core" % dseDriver % Provided excludeAll excludeNettyIo,
-    "com.datastax.dse" % "dse-java-driver-mapping" % dseDriver % Provided excludeAll excludeNettyIo
-=======
-    "com.datastax.spark" %% "spark-cassandra-connector" % cassandraConnector
->>>>>>> d264f4b9
+    "com.datastax.dse" %% "spark-connector" % cassandraConnector
   )
 
   lazy val logbackDeps = Seq(
