import sbt._
import Versions._
import ExclusionRules._

object Dependencies {

  lazy val typeSafeConfigDeps = "com.typesafe" % "config" % typeSafeConfig

  lazy val yammerDeps = "com.yammer.metrics" % "metrics-core" % metrics

  lazy val miscDeps = Seq(
    "org.scalactic" %% "scalactic" % scalatic,
    "org.mockito" % "mockito-core" % mockito,
    "org.joda" % "joda-convert" % jodaConvert,
    "joda-time" % "joda-time" % jodaTime
  )

  lazy val akkaDeps = Seq(
    // Akka is provided because Spark already includes it, and Spark's version is shaded so it's not safe
    // to use this one
    "com.typesafe.akka" %% "akka-slf4j" % akka,
    "com.typesafe.akka" %% "akka-cluster" % akka exclude("com.typesafe.akka", "akka-remote"),
    "com.typesafe.akka" %% "akka-cluster-tools" % akka,
    "io.spray" %% "spray-json" % sprayJson,
    "io.spray" %% "spray-can" % spray,
    "io.spray" %% "spray-caching" % spray,
    "io.spray" %% "spray-routing-shapeless23" % "1.3.4",
    "io.spray" %% "spray-client" % spray,
    yammerDeps
  )

  lazy val sparkDeps = Seq(
    "org.apache.spark" %% "spark-core" % spark % "provided" excludeAll excludeQQ
  )

  lazy val sparkExtraDeps = Seq(
<<<<<<< HEAD
=======
    "org.apache.derby" % "derby" % derby % Provided excludeAll excludeQQ,
>>>>>>> 8ef21212
    "org.apache.hadoop" % "hadoop-client" % hadoop % Provided excludeAll excludeQQ,
    "org.apache.spark" %% "spark-mllib" % spark % Provided excludeAll excludeQQ,
    "org.apache.spark" %% "spark-sql" % spark % Provided excludeAll excludeQQ,
    "org.apache.spark" %% "spark-streaming" % spark % Provided excludeAll excludeQQ,
    "org.apache.spark" %% "spark-hive" % spark % Provided excludeAll(
      excludeQQ, excludeScalaTest
      )
  )

  lazy val sparkPythonDeps = Seq(
    "net.sf.py4j" % "py4j" % py4j,
    "io.spray" %% "spray-json" % sprayJson % Test
  ) ++ sparkExtraDeps

  lazy val slickDeps = Seq(
    "com.typesafe.slick" %% "slick" % slick,
    "com.h2database" % "h2" % h2,
    "org.postgresql" % "postgresql" % postgres,
    "mysql" % "mysql-connector-java" % mysql,
    "commons-dbcp" % "commons-dbcp" % commons,
    "org.flywaydb" % "flyway-core" % flyway
  )

  lazy val zookeeperDeps = Seq(
    "org.apache.curator" % "apache-curator" % curator % Provided
  )

  lazy val cassandraDeps = Seq(
    "com.datastax.spark" %% "spark-cassandra-connector" % cassandraConnector
  )

  lazy val logbackDeps = Seq(
    "ch.qos.logback" % "logback-classic" % logback
  )

  lazy val scalaTestDep = "org.scalatest" %% "scalatest" % scalaTest % Test

  lazy val coreTestDeps = Seq(
    scalaTestDep,
    "com.typesafe.akka" %% "akka-testkit" % akka % Test,
    "com.typesafe.akka" %% "akka-multi-node-testkit" % akka % Test,
    "io.spray" %% "spray-testkit" % spray % Test,
    "org.cassandraunit" % "cassandra-unit" % cassandraUnit % Test excludeAll(excludeJpountz)
  )

  lazy val miscTestDeps = Seq(
    "org.apache.hadoop" % "hadoop-hdfs" % hadoop % Test classifier "tests" excludeAll(excludeCurator),
    "org.apache.hadoop" % "hadoop-common" % hadoop % Test classifier "tests" excludeAll(excludeCurator),
    "org.apache.hadoop" % "hadoop-minicluster" % hadoop % Test excludeAll(excludeCurator),
<<<<<<< HEAD
    "org.apache.curator" % "curator-test" % curatorTest % Test
=======
    "org.apache.curator" % "curator-test" % curatorTest % Test excludeAll(excludeGuava)
>>>>>>> 8ef21212
  )

  lazy val securityDeps = Seq(
    "org.apache.shiro" % "shiro-core" % shiro
  )

  lazy val serverDeps = apiDeps
  lazy val apiDeps = sparkDeps ++ miscDeps :+ typeSafeConfigDeps :+ scalaTestDep

  val repos = Seq(
    "Typesafe Repo" at "http://repo.typesafe.com/typesafe/releases/",
    "sonatype snapshots" at "https://oss.sonatype.org/content/repositories/snapshots/",
    "spray repo" at "http://repo.spray.io"
  )
}<|MERGE_RESOLUTION|>--- conflicted
+++ resolved
@@ -34,10 +34,6 @@
   )
 
   lazy val sparkExtraDeps = Seq(
-<<<<<<< HEAD
-=======
-    "org.apache.derby" % "derby" % derby % Provided excludeAll excludeQQ,
->>>>>>> 8ef21212
     "org.apache.hadoop" % "hadoop-client" % hadoop % Provided excludeAll excludeQQ,
     "org.apache.spark" %% "spark-mllib" % spark % Provided excludeAll excludeQQ,
     "org.apache.spark" %% "spark-sql" % spark % Provided excludeAll excludeQQ,
@@ -87,11 +83,7 @@
     "org.apache.hadoop" % "hadoop-hdfs" % hadoop % Test classifier "tests" excludeAll(excludeCurator),
     "org.apache.hadoop" % "hadoop-common" % hadoop % Test classifier "tests" excludeAll(excludeCurator),
     "org.apache.hadoop" % "hadoop-minicluster" % hadoop % Test excludeAll(excludeCurator),
-<<<<<<< HEAD
-    "org.apache.curator" % "curator-test" % curatorTest % Test
-=======
     "org.apache.curator" % "curator-test" % curatorTest % Test excludeAll(excludeGuava)
->>>>>>> 8ef21212
   )
 
   lazy val securityDeps = Seq(
