--- conflicted
+++ resolved
@@ -4,10 +4,7 @@
 import Keys._
 import bintray.BintrayKeys._
 import com.typesafe.sbt.SbtScalariform._
-<<<<<<< HEAD
-=======
 import com.typesafe.sbt.SbtScalariform
->>>>>>> 86959088
 import sbtassembly.AssemblyPlugin.autoImport._
 import scoverage.ScoverageKeys._
 import spray.revolver.RevolverPlugin.autoImport._
@@ -62,11 +59,7 @@
 
   lazy val jobServerTestJar = Project(id = "job-server-tests", base = file("job-server-tests"),
                                       settings = commonSettings ++ jobServerTestJarSettings
-<<<<<<< HEAD
-                                     ) dependsOn jobServerApi
-=======
                                      ).dependsOn(jobServerApi).disablePlugins(SbtScalariform)
->>>>>>> 86959088
 
   lazy val jobServerApi = Project(id = "job-server-api",
                                   base = file("job-server-api"),
