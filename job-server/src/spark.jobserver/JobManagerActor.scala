package spark.jobserver

import java.util.concurrent.Executors._
import akka.actor.{ActorRef, Props, PoisonPill}
import com.typesafe.config.Config
import java.net.{URI, URL}
import java.util.concurrent.atomic.AtomicInteger
import ooyala.common.akka.InstrumentedActor
import org.apache.spark.{ SparkEnv, SparkContext }
import org.joda.time.DateTime
import scala.concurrent.{ Future, ExecutionContext }
import scala.util.{Failure, Success, Try}
import spark.jobserver.ContextSupervisor.StopContext
import spark.jobserver.io.{JobDAOActor, JobDAO, JobInfo, JarInfo}
import spark.jobserver.util.{ContextURLClassLoader, SparkJobUtils}

object JobManagerActor {
  // Messages
  case class Initialize(daoActor: ActorRef, resultActorOpt: Option[ActorRef])
  case class StartJob(appName: String, classPath: String, config: Config,
                      subscribedEvents: Set[Class[_]])
  case class KillJob(jobId: String)
  case object SparkContextStatus

  // Results/Data
  case class Initialized(contextName: String, resultActor: ActorRef)
  case class InitError(t: Throwable)
  case class JobLoadingError(err: Throwable)
  case object SparkContextAlive
  case object SparkContextDead

  // Akka 2.2.x style actor props for actor creation
  def props(contextConfig: Config): Props = Props(classOf[JobManagerActor], contextConfig)
}

/**
 * The JobManager actor supervises jobs running in a single SparkContext, as well as shared metadata.
 * It creates a SparkContext (or a StreamingContext etc. depending on the factory class)
 * It also creates and supervises a JobResultActor and JobStatusActor, although an existing JobResultActor
 * can be passed in as well.
 *
 * == contextConfig ==
 * {{{
 *  num-cpu-cores = 4         # Total # of CPU cores to allocate across the cluster
 *  memory-per-node = 512m    # -Xmx style memory string for total memory to use for executor on one node
 *  dependent-jar-uris = ["local://opt/foo/my-foo-lib.jar"]
 *                            # URIs for dependent jars to load for entire context
 *  context-factory = "spark.jobserver.context.DefaultSparkContextFactory"
 *  spark.mesos.coarse = true  # per-context, rather than per-job, resource allocation
 *  rdd-ttl = 24 h            # time-to-live for RDDs in a SparkContext.  Don't specify = forever
 *  is-adhoc = false          # true if context is ad-hoc context
 *  context.name = "sql"      # Name of context
 * }}}
 *
 * == global configuration ==
 * {{{
 *   spark {
 *     jobserver {
 *       max-jobs-per-context = 16      # Number of jobs that can be run simultaneously per context
 *     }
 *   }
 * }}}
 */
class JobManagerActor(contextConfig: Config) extends InstrumentedActor {

  import CommonMessages._
  import JobManagerActor._
  import scala.util.control.Breaks._
  import collection.JavaConverters._

  val config = context.system.settings.config
  private val maxRunningJobs = SparkJobUtils.getMaxRunningJobs(config)
  val executionContext = ExecutionContext.fromExecutorService(newFixedThreadPool(maxRunningJobs))

  var jobContext: ContextLike = _
  var sparkEnv: SparkEnv = _

  private val currentRunningJobs = new AtomicInteger(0)

  // When the job cache retrieves a jar from the DAO, it also adds it to the SparkContext for distribution
  // to executors.  We do not want to add the same jar every time we start a new job, as that will cause
  // the executors to re-download the jar every time, and causes race conditions.

  private val jobCacheSize = Try(config.getInt("spark.job-cache.max-entries")).getOrElse(10000)
  private val jobCacheEnabled = Try(config.getBoolean("spark.job-cache.enabled")).getOrElse(false)
  // Use Spark Context's built in classloader when SPARK-1230 is merged.
  private val jarLoader = new ContextURLClassLoader(Array[URL](), getClass.getClassLoader)
  private val contextName = contextConfig.getString("context.name")
  private val isAdHoc = Try(contextConfig.getBoolean("is-adhoc")).getOrElse(false)

  //NOTE: Must be initialized after sparkContext is created
  private var jobCache: JobCache = _

  private var statusActor: ActorRef = _
  protected var resultActor: ActorRef = _
  private var daoActor: ActorRef = _


  override def postStop() {
    logger.info("Shutting down SparkContext {}", contextName)
    Option(jobContext).foreach(_.stop())
  }

  def wrappedReceive: Receive = {
    case Initialize(dao, resOpt) =>
      daoActor = dao
      statusActor = context.actorOf(JobStatusActor.props(daoActor))
      resultActor = resOpt.getOrElse(context.actorOf(Props[JobResultActor]))

      try {
        // Load side jars first in case the ContextFactory comes from it
        getSideJars(contextConfig).foreach { jarUri =>
          jarLoader.addURL(new URL(convertJarUriSparkToJava(jarUri)))
        }
        jobContext = createContextFromConfig()
        sparkEnv = SparkEnv.get
<<<<<<< HEAD
=======
        rddManagerActor = context.actorOf(Props(classOf[RddManagerActor], jobContext.sparkContext),
                                          "rdd-manager-actor")
        jobCache = new JobCache(jobCacheSize, daoActor, jobContext.sparkContext, jarLoader)
>>>>>>> 15e22391
        getSideJars(contextConfig).foreach { jarUri => jobContext.sparkContext.addJar(jarUri) }
        sender ! Initialized(contextName, resultActor)
      } catch {
        case t: Throwable =>
          logger.error("Failed to create context " + contextName + ", shutting down actor", t)
          sender ! InitError(t)
          self ! PoisonPill
      }

    case StartJob(appName, classPath, jobConfig, events) =>
      startJobInternal(appName, classPath, jobConfig, events, jobContext, sparkEnv)

    case KillJob(jobId: String) => {
      jobContext.sparkContext.cancelJobGroup(jobId)
      statusActor ! JobKilled(jobId, DateTime.now())
    }

    case SparkContextStatus => {
      if (jobContext.sparkContext == null) {
        sender ! SparkContextDead
      } else {
        try {
          jobContext.sparkContext.getSchedulingMode
          sender ! SparkContextAlive
        } catch {
          case e: Exception => {
            logger.error("SparkContext is not exist!")
            sender ! SparkContextDead
          }
        }
      }
    }
  }

  def startJobInternal(appName: String,
                       classPath: String,
                       jobConfig: Config,
                       events: Set[Class[_]],
                       jobContext: ContextLike,
                       sparkEnv: SparkEnv): Option[Future[Any]] = {
    var future: Option[Future[Any]] = None
    breakable {
      import akka.pattern.ask
      import akka.util.Timeout
      import scala.concurrent.duration._
      import scala.concurrent.Await

      val daoAskTimeout = Timeout(3 seconds)
      // TODO: refactor so we don't need Await, instead flatmap into more futures
      val resp = Await.result(
        (daoActor ? JobDAOActor.GetLastUploadTime(appName))(daoAskTimeout).mapTo[JobDAOActor.LastUploadTime],
        daoAskTimeout.duration)

      val lastUploadTime = resp.lastUploadTime
      if (!lastUploadTime.isDefined) {
        sender ! NoSuchApplication
        postEachJob()
        break
      }

      // Check appName, classPath from jar
      val jarInfo = JarInfo(appName, lastUploadTime.get)
      val jobId = java.util.UUID.randomUUID().toString()
      logger.info("Loading class {} for app {}", classPath, appName: Any)
      val jobJarInfo = try {
        jobCache.getSparkJob(jarInfo.appName, jarInfo.uploadTime, classPath)
      } catch {
        case _: ClassNotFoundException =>
          sender ! NoSuchClass
          postEachJob()
          break
          null // needed for inferring type of return value
        case err: Throwable =>
          sender ! JobLoadingError(err)
          postEachJob()
          break
          null
      }

      // Validate that job fits the type of context we launched
      val job = jobJarInfo.constructor()
      if (!jobContext.isValidJob(job)) {
        sender ! WrongJobType
        break
      }

      // Automatically subscribe the sender to events so it starts getting them right away
      resultActor ! Subscribe(jobId, sender, events)
      statusActor ! Subscribe(jobId, sender, events)

      val jobInfo = JobInfo(jobId, contextName, jarInfo, classPath, DateTime.now(), None, None)
      future =
        Option(getJobFuture(jobJarInfo, jobInfo, jobConfig, sender, jobContext, sparkEnv))
    }

    future
  }

  private def getJobFuture(jobJarInfo: JobJarInfo,
                           jobInfo: JobInfo,
                           jobConfig: Config,
                           subscriber: ActorRef,
                           jobContext: ContextLike,
                           sparkEnv: SparkEnv): Future[Any] = {

    val jobId = jobInfo.jobId
    val constructor = jobJarInfo.constructor
    logger.info("Starting Spark job {} [{}]...", jobId: Any, jobJarInfo.className)

    // Atomically increment the number of currently running jobs. If the old value already exceeded the
    // limit, decrement it back, send an error message to the sender, and return a dummy future with
    // nothing in it.
    if (currentRunningJobs.getAndIncrement() >= maxRunningJobs) {
      currentRunningJobs.decrementAndGet()
      sender ! NoJobSlotsAvailable(maxRunningJobs)
      return Future[Any](None)(context.dispatcher)
    }

    Future {
      org.slf4j.MDC.put("jobId", jobId)
      logger.info("Starting job future thread")

      // Need to re-set the SparkEnv because it's thread-local and the Future runs on a diff thread
      SparkEnv.set(sparkEnv)

      // Use the Spark driver's class loader as it knows about all our jars already
      // NOTE: This may not even be necessary if we set the driver ActorSystem classloader correctly
      Thread.currentThread.setContextClassLoader(jarLoader)
      val job = constructor()
      if (job.isInstanceOf[NamedObjectSupport]) {
        val namedObjects = job.asInstanceOf[NamedObjectSupport].namedObjectsPrivate
        if (namedObjects.get() == null) {
          namedObjects.compareAndSet(null, new JobServerNamedObjects(context.system))
        }
      }

      try {
        statusActor ! JobStatusActor.JobInit(jobInfo)

        val jobC = jobContext.asInstanceOf[job.C]
        job.validate(jobC, jobConfig) match {
          case SparkJobInvalid(reason) => {
            val err = new Throwable(reason)
            statusActor ! JobValidationFailed(jobId, DateTime.now(), err)
            throw err
          }
          case SparkJobValid => {
            statusActor ! JobStarted(jobId: String, contextName, jobInfo.startTime)
            val sc = jobContext.sparkContext
            sc.setJobGroup(jobId, s"Job group for $jobId and spark context ${sc.applicationId}", true)
            job.runJob(jobC, jobConfig)
          }
        }
      } finally {
        org.slf4j.MDC.remove("jobId")
      }
    }(executionContext).andThen {
      case Success(result: Any) =>
        statusActor ! JobFinished(jobId, DateTime.now())
        resultActor ! JobResult(jobId, result)
      case Failure(error: Throwable) =>
        // If and only if job validation fails, JobErroredOut message is dropped silently in JobStatusActor.
        statusActor ! JobErroredOut(jobId, DateTime.now(), error)
        logger.warn("Exception from job " + jobId + ": ", error)
    }(executionContext).andThen {
      case _ =>
        // Make sure to decrement the count of running jobs when a job finishes, in both success and failure
        // cases.
        resultActor ! Unsubscribe(jobId, subscriber)
        statusActor ! Unsubscribe(jobId, subscriber)
        currentRunningJobs.getAndDecrement()
        postEachJob()
    }(executionContext)
  }

  // Use our classloader and a factory to create the SparkContext.  This ensures the SparkContext will use
  // our class loader when it spins off threads, and ensures SparkContext can find the job and dependent jars
  // when doing serialization, for example.
  def createContextFromConfig(contextName: String = contextName): ContextLike = {
    val factoryClassName = contextConfig.getString("context-factory")
    val factoryClass = jarLoader.loadClass(factoryClassName)
    val factory = factoryClass.newInstance.asInstanceOf[spark.jobserver.context.SparkContextFactory]
    Thread.currentThread.setContextClassLoader(jarLoader)
    factory.makeContext(config, contextConfig, contextName)
  }

  // This method should be called after each job is succeeded or failed
  private def postEachJob() {
    // Delete myself after each adhoc job
    if (isAdHoc) self ! PoisonPill
  }

  // Protocol like "local" is supported in Spark for Jar loading, but not supported in Java.
  // This method helps convert those Spark URI to those supported by Java.
  // "local" URIs means that the jar must be present on each job server node at the path,
  // as well as on every Spark worker node at the path.
  // For the job server, convert the local to a local file: URI since Java URI doesn't understand local:
  private def convertJarUriSparkToJava(jarUri: String): String = {
    val uri = new URI(jarUri)
    uri.getScheme match {
      case "local" => "file://" + uri.getPath
      case _ => jarUri
    }
  }

  // "Side jars" are jars besides the main job jar that are needed for running the job.
  // They are loaded from the context/job config.
  // Each one should be an URL (http, ftp, hdfs, local, or file). local URLs are local files
  // present on every node, whereas file:// will be assumed only present on driver node
  private def getSideJars(config: Config): Seq[String] =
    Try(config.getStringList("dependent-jar-uris").asScala.toSeq).
     orElse(Try(config.getString("dependent-jar-uris").split(",").toSeq)).getOrElse(Nil)
}<|MERGE_RESOLUTION|>--- conflicted
+++ resolved
@@ -114,12 +114,7 @@
         }
         jobContext = createContextFromConfig()
         sparkEnv = SparkEnv.get
-<<<<<<< HEAD
-=======
-        rddManagerActor = context.actorOf(Props(classOf[RddManagerActor], jobContext.sparkContext),
-                                          "rdd-manager-actor")
         jobCache = new JobCache(jobCacheSize, daoActor, jobContext.sparkContext, jarLoader)
->>>>>>> 15e22391
         getSideJars(contextConfig).foreach { jarUri => jobContext.sparkContext.addJar(jarUri) }
         sender ! Initialized(contextName, resultActor)
       } catch {
