package spark.jobserver

import akka.actor._
import akka.cluster.Cluster
import akka.testkit.{ImplicitSender, TestKit, TestProbe}
import akka.testkit._

import spark.jobserver.common.akka.AkkaTestUtils
import spark.jobserver.io.{JobDAO, JobDAOActor}
import ContextSupervisor._

import scala.collection.JavaConverters._
import scala.concurrent.duration._
import scala.collection.mutable.ArrayBuffer
import scala.util.Try
import com.typesafe.config.{Config, ConfigFactory, ConfigValueFactory}
import org.scalatest.{Matchers, FunSpec, BeforeAndAfter, BeforeAndAfterAll, FunSpecLike}


object AkkaClusterSupervisorActorSpec {
  // All the Actors System should have the same name otherwise they cannot form a cluster
  val ACTOR_SYSTEM_NAME = "test"

  val config = ConfigFactory.parseString("""
    akka {
      # Disable all akka output to console
      log-dead-letters = 0
      loglevel = "OFF" # Other options INFO, OFF, DEBUG, WARNING
      stdout-loglevel = "OFF"
      log-dead-letters-during-shutdown = off
      cluster.log-info = off
      actor {
        provider = "akka.cluster.ClusterActorRefProvider"
        warn-about-java-serializer-usage = off
      }
      remote.netty.tcp.hostname = "127.0.0.1"
    }
    spark {
      master = "local[4]"
      temp-contexts {
        num-cpu-cores = 4           # Number of cores to allocate.  Required.
        memory-per-node = 512m      # Executor memory per node, -Xmx style eg 512m, 1G, etc.
      }
      jobserver.job-result-cache-size = 100
      jobserver.context-creation-timeout = 5 s
      jobserver.dao-timeout = 3 s
      context-per-jvm = true
      contexts {
        config-context {
          num-cpu-cores = 4
          memory-per-node = 512m
        }
      }
      context-settings {
        num-cpu-cores = 2
        memory-per-node = 512m
        context-init-timeout = 2 s
        context-factory = spark.jobserver.context.DefaultSparkContextFactory
        passthrough {
          spark.driver.allowMultipleContexts = true
          spark.ui.enabled = false
        }
      }
    }
    """)

  val system = ActorSystem(ACTOR_SYSTEM_NAME, config)
}

class StubbedAkkaClusterSupervisorActor(daoActor: ActorRef, dataManagerActor: ActorRef, managerProbe: TestProbe)
        extends AkkaClusterSupervisorActor(daoActor, dataManagerActor) {

  def createSlaveClusterWithJobManager(contextName: String, contextConfig: Config): (Cluster, ActorRef) = {
    val managerConfig = ConfigFactory.parseString("akka.cluster.roles=[manager],akka.remote.netty.tcp.port=0").withFallback(config)
    val managerSystem = ActorSystem(AkkaClusterSupervisorActorSpec.ACTOR_SYSTEM_NAME, managerConfig)

    val stubbedJobManagerRef = managerSystem.actorOf(Props(classOf[StubbedJobManagerActor], contextConfig), contextName)
    val cluster = Cluster(managerSystem)
    managerProbe.watch(stubbedJobManagerRef)
    (cluster, stubbedJobManagerRef)
  }

    override protected def launchDriver(name: String, contextConfig: Config, contextActorName: String): (Boolean, String) = {
      // Create probe and cluster and join back the master
      Try(contextConfig.getBoolean("driver.fail")).getOrElse(false) match {
        case true => (false, "")
        case false =>
          val managerActorAndCluster = createSlaveClusterWithJobManager(contextActorName, contextConfig)
          managerActorAndCluster._1.join(selfAddress)
          (true, "")
      }
    }
  }

class StubbedJobManagerActor(contextConfig: Config) extends Actor {
  def receive = {
    case JobManagerActor.Initialize(contextConfig,_,_) =>
      val resultActor = context.system.actorOf(Props(classOf[JobResultActor]))
      sender() ! JobManagerActor.Initialized(contextConfig.getString("context.name"), resultActor)
    case JobManagerActor.GetContexData =>
      val appId = Try(contextConfig.getString("manager.context.appId")).getOrElse("")
      val webUiUrl = Try(contextConfig.getString("manager.context.webUiUrl")).getOrElse("")
      (appId, webUiUrl) match {
        case ("", "") => sender() ! JobManagerActor.SparkContextDead
        case (_, "") => sender() ! JobManagerActor.ContexData(appId, None)
        case (_, _) => sender() ! JobManagerActor.ContexData(appId, Some(webUiUrl))
      }
  }
}

class AkkaClusterSupervisorActorSpec extends TestKit(AkkaClusterSupervisorActorSpec.system) with ImplicitSender
      with FunSpecLike with Matchers with BeforeAndAfter with BeforeAndAfterAll {

  val contextInitTimeout = 10.seconds.dilated
  var supervisor: ActorRef = _
  var dao: JobDAO = _
  var daoActor: ActorRef = _
  var managerProbe = TestProbe()
  val contextConfig = AkkaClusterSupervisorActorSpec.config.getConfig("spark.context-settings")

  // This is needed to help tests pass on some MBPs when working from home
  System.setProperty("spark.driver.host", "localhost")


  override def beforeAll() {
    dao = new InMemoryDAO
    daoActor = system.actorOf(JobDAOActor.props(dao))
    supervisor = system.actorOf(Props(classOf[StubbedAkkaClusterSupervisorActor], daoActor, TestProbe().ref, managerProbe), "supervisor")
  }

  override def afterAll() = {
     AkkaTestUtils.shutdownAndWait(AkkaClusterSupervisorActorSpec.system)
  }

  after {
    // Cleanup all the context to have a fresh start for next testcase
    def stopContext(contextName: Any) {
      supervisor ! StopContext(contextName.toString())
      expectMsg(3.seconds.dilated, ContextStopped)
      managerProbe.expectMsgClass(classOf[Terminated])
    }

    supervisor ! ListContexts
    expectMsgPF(3.seconds.dilated) {
      case contexts: Seq[_] => contexts.foreach(stopContext(_))
      case _ =>
    }
  }

  describe("Context create tests") {
    it("should be able to start a context") {
      supervisor ! AddContext("test-context", contextConfig)
      expectMsg(contextInitTimeout, ContextInitialized)
    }

<<<<<<< HEAD
    it("should return valid managerActorRef if context exists") {
      supervisor ! AddContext("test-context", contextConfig)
=======
    it("should return valid managerActorRef and resultActorRef if context exists") {
      supervisor ! AddContext("test-context1", contextConfig)
>>>>>>> 63c1fdda
      expectMsg(contextInitTimeout, ContextInitialized)

      supervisor ! GetContext("test-context1")
      val isValid = expectMsgPF(2.seconds.dilated) {
        case (jobManagerActor: ActorRef) => true
        case _ => false
      }

      isValid should be (true)
    }

    it("should not create context in case of error") {
      val wrongConfig = ConfigFactory.parseString("driver.fail=true").withFallback(contextConfig)
      supervisor ! AddContext("test-context2", wrongConfig)
      expectMsgClass(classOf[ContextInitError])

      supervisor ! ListContexts
      expectMsg(Seq.empty[String])
    }

    it("should not start two contexts with the same name") {
      supervisor ! AddContext("test-context3", contextConfig)
      expectMsg(contextInitTimeout, ContextInitialized)

      supervisor ! AddContext("test-context3", contextConfig)
      expectMsg(contextInitTimeout, ContextAlreadyExists)
    }

    it("should be able to add contexts from config") {
      supervisor ! AddContextsFromConfig
      Thread.sleep(contextInitTimeout.toMillis) // AddContextsFromConfig does not return any message

      supervisor ! ListContexts
      expectMsg(Seq("config-context"))
    }

    it("should be able to start adhoc context and list it") {
      import spark.jobserver.util.SparkJobUtils
      supervisor ! StartAdHocContext("test-adhoc-classpath", ConfigFactory.parseString(""))

      val isValid = expectMsgPF(contextInitTimeout, "manager and result actors") {
        case (manager: ActorRef) =>
          manager.path.name.startsWith("jobManager-")
      }

      isValid should be (true)

      supervisor ! ListContexts
      val hasContext = expectMsgPF(3.seconds.dilated) {
        case contexts: Seq[_] =>
          contexts.head.toString().endsWith("test-adhoc-classpath")
        case _ => false
      }
      hasContext should be (true)
    }

    it("should be able to stop a running context") {
      supervisor ! AddContext("test-context4", contextConfig)
      expectMsg(contextInitTimeout, ContextInitialized)

      supervisor ! StopContext("test-context4")
      expectMsg(ContextStopped)
    }

    it("context stop should be able to handle case when no context is present") {
      supervisor ! StopContext("test-context5")
      expectMsg(NoSuchContext)
    }

    it("should be able to start multiple contexts") {
      supervisor ! AddContext("test-context6", contextConfig)
      expectMsg(contextInitTimeout, ContextInitialized)

      supervisor ! AddContext("test-context7", contextConfig)
      expectMsg(contextInitTimeout, ContextInitialized)

      supervisor ! ListContexts
<<<<<<< HEAD
      expectMsgAnyOf(Seq("test-context", "test-context2"), Seq("test-context2", "test-context"))
=======
      expectMsgAnyOf(ArrayBuffer("test-context6", "test-context7"), ArrayBuffer("test-context7", "test-context6"))
>>>>>>> 63c1fdda
    }
  }

  describe("Other context operations tests") {
    it("should list empty context at startup") {
       supervisor ! ListContexts
       expectMsg(Seq.empty[String])
    }

    it("should return NoSuchContext if context is not available while processing GetContext") {
       supervisor ! GetContext("dummy-name")
       expectMsg(NoSuchContext)
    }

    it("should be able to list all the started contexts") {
      supervisor ! AddContext("test-context8", contextConfig)
      expectMsg(contextInitTimeout, ContextInitialized)

      supervisor ! ListContexts
      expectMsg(Seq("test-context8"))
    }

    it("should return valid result actor") {
      supervisor ! AddContext("test-context9", contextConfig)
      expectMsg(contextInitTimeout, ContextInitialized)

      supervisor ! GetResultActor("test-context9")
      expectMsgClass(classOf[ActorRef])
    }

    it("should return NoSuchContext if context is not available for GetSparkContextInfo") {
      supervisor ! GetSparkContexData("dummy-name")
      expectMsg(NoSuchContext)
    }

    it("should return valid appId and webUiUrl if context is running") {
      val configWithContextInfo = ConfigFactory.parseString("manager.context.webUiUrl=dummy-url,manager.context.appId=appId-dummy")
                .withFallback(contextConfig)
      supervisor ! AddContext("test-context10", configWithContextInfo)
      expectMsg(contextInitTimeout, ContextInitialized)

      supervisor ! GetSparkContexData("test-context10")
      expectMsg(SparkContexData("test-context10", "appId-dummy", Some("dummy-url")))
    }

    it("should return NoSuchContext if the context is dead") {
      supervisor ! AddContext("test-context11", contextConfig)
      expectMsg(contextInitTimeout, ContextInitialized)

      supervisor ! GetSparkContexData("test-context11")
      // JobManagerActor Stub by default return NoSuchContext
      expectMsg(NoSuchContext)
    }
  }
}<|MERGE_RESOLUTION|>--- conflicted
+++ resolved
@@ -153,13 +153,8 @@
       expectMsg(contextInitTimeout, ContextInitialized)
     }
 
-<<<<<<< HEAD
     it("should return valid managerActorRef if context exists") {
-      supervisor ! AddContext("test-context", contextConfig)
-=======
-    it("should return valid managerActorRef and resultActorRef if context exists") {
       supervisor ! AddContext("test-context1", contextConfig)
->>>>>>> 63c1fdda
       expectMsg(contextInitTimeout, ContextInitialized)
 
       supervisor ! GetContext("test-context1")
@@ -237,11 +232,8 @@
       expectMsg(contextInitTimeout, ContextInitialized)
 
       supervisor ! ListContexts
-<<<<<<< HEAD
-      expectMsgAnyOf(Seq("test-context", "test-context2"), Seq("test-context2", "test-context"))
-=======
-      expectMsgAnyOf(ArrayBuffer("test-context6", "test-context7"), ArrayBuffer("test-context7", "test-context6"))
->>>>>>> 63c1fdda
+
+      expectMsgAnyOf(Seq("test-context6", "test-context7"), Seq("test-context7", "test-context6"))
     }
   }
 
