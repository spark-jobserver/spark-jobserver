package spark.jobserver

import java.io.{File, IOException}
import java.nio.charset.Charset
import java.nio.file.{Files, Paths}
<<<<<<< HEAD
import java.net.URL
=======
import java.util.concurrent.TimeUnit
>>>>>>> b0ac8af5

import akka.actor.{ActorSystem, Address, AddressFromURIString, Props}
import akka.cluster.Cluster
import com.typesafe.config.{Config, ConfigFactory, ConfigValueFactory}
import spark.jobserver.common.akka.actor.Reaper.WatchMe
import org.slf4j.LoggerFactory
import spark.jobserver.common.akka.actor.ProductionReaper
import spark.jobserver.io.{JobDAO, JobDAOActor}
import scala.collection.JavaConverters._
import scala.util.Try
<<<<<<< HEAD
import org.apache.hadoop.fs.FsUrlStreamHandlerFactory
=======
import scala.concurrent.duration.FiniteDuration
>>>>>>> b0ac8af5

/**
 * The JobManager is the main entry point for the forked JVM process running an individual
 * SparkContext.  It is passed $clusterAddr $actorName $systemConfigFile
 */
object JobManager {
  val logger = LoggerFactory.getLogger(getClass)

  // Allow custom function to create ActorSystem.  An example of why this is useful:
  // we can have something that stores the ActorSystem so it could be shut down easily later.
  // Args: workDir clusterAddress systemConfig
  // Allow custom function to wait for termination. Useful in tests.
  def start(args: Array[String], makeSystem: Config => ActorSystem,
            waitForTermination: (ActorSystem, String, String) => Unit) {

    val clusterAddress = AddressFromURIString.parse(args(0))
    val managerName = args(1)
    val systemConfigFile = new File(args(2))

    if (!systemConfigFile.exists()) {
      System.err.println(s"Could not find system configuration file $systemConfigFile")
      sys.exit(1)
    }

    val defaultConfig = ConfigFactory.load()
    val systemConfig = ConfigFactory.parseFile(systemConfigFile).withFallback(defaultConfig)
    val master = Try(systemConfig.getString("spark.master")).toOption
      .getOrElse("local[4]").toLowerCase()
    val deployMode = Try(systemConfig.getString("spark.submit.deployMode")).toOption
      .getOrElse("client").toLowerCase()
    val config = if (deployMode == "cluster") {
      logger.info("Cluster mode: Removing akka.remote.netty.tcp.hostname from config!")
      logger.info("Cluster mode: Replacing spark.jobserver.sqldao.rootdir with container tmp dir.")
      val sqlDaoDir = Files.createTempDirectory("sqldao")
      val sqlDaoDirConfig = ConfigValueFactory.fromAnyRef(sqlDaoDir.toAbsolutePath.toString)
      systemConfig.withoutPath("akka.remote.netty.tcp.hostname")
                  .withValue("spark.jobserver.sqldao.rootdir", sqlDaoDirConfig).resolve()
    } else {
      systemConfig.resolve()
    }

    logger.info("Starting JobManager named {} with config {}", managerName: Any,
      config.getConfig("spark").root.render())

    val system = makeSystem(config)
    val clazz = Class.forName(config.getString("spark.jobserver.jobdao"))
    val ctor = clazz.getDeclaredConstructor(Class.forName("com.typesafe.config.Config"))
    val jobDAO = ctor.newInstance(config).asInstanceOf[JobDAO]
    val daoActor = system.actorOf(Props(classOf[JobDAOActor], jobDAO), "dao-manager-jobmanager")

<<<<<<< HEAD
    val masterAddress = if (config.getBoolean("spark.jobserver.kill-context-on-supervisor-down")) {
      clusterAddress.toString + "/user/context-supervisor"
    } else {
      ""
=======
    logger.info("Starting JobManager named " + managerName + " with config {}",
      config.getConfig("spark").root.render())

    val masterAddress = systemConfig.getBoolean("spark.jobserver.kill-context-on-supervisor-down") match {
      case true => clusterAddress.toString + "/user/context-supervisor"
      case false => ""
>>>>>>> b0ac8af5
    }

    val contextId = managerName.replace(AkkaClusterSupervisorActor.MANAGER_ACTOR_PREFIX, "")
    val jobManager = system.actorOf(JobManagerActor.props(daoActor, masterAddress, contextId,
        getManagerInitializationTimeout(systemConfig)), managerName)

    //Join akka cluster
    logger.info("Joining cluster at address {}", clusterAddress)
    Cluster(system).join(clusterAddress)

    val reaper = system.actorOf(Props[ProductionReaper])
    reaper ! WatchMe(jobManager)

    waitForTermination(system, master, deployMode)
  }

  def main(args: Array[String]) {
    import scala.collection.JavaConverters._

    URL.setURLStreamHandlerFactory(new FsUrlStreamHandlerFactory())

    def makeManagerSystem(name: String)(config: Config): ActorSystem = {
      val configWithRole = config.withValue("akka.cluster.roles",
        ConfigValueFactory.fromIterable(List("manager").asJava))
      ActorSystem(name, configWithRole)
    }

    def waitForTermination(system: ActorSystem, master: String, deployMode: String) {
      if (master == "yarn" && deployMode == "cluster") {
        // YARN Cluster Mode:
        // Finishing the main method means that the job has been done and immediately finishes
        // the driver process, that why we have to wait here.
        // Calling System.exit results in a failed YARN application result:
        // org.apache.spark.deploy.yarn.ApplicationMaster#runImpl() in Spark
        system.awaitTermination
      } else {
        // Spark Standalone Cluster Mode:
        // We have to call System.exit(0) otherwise the driver process keeps running
        // after the context has been stopped.
        system.registerOnTermination(System.exit(0))
      }
    }

    start(args, makeManagerSystem("JobServer"), waitForTermination)
  }

   private def getManagerInitializationTimeout(config: Config): FiniteDuration = {
    FiniteDuration(config.getDuration("spark.jobserver.manager-initialization-timeout",
        TimeUnit.MILLISECONDS), TimeUnit.MILLISECONDS)
  }
}
<|MERGE_RESOLUTION|>--- conflicted
+++ resolved
@@ -3,11 +3,8 @@
 import java.io.{File, IOException}
 import java.nio.charset.Charset
 import java.nio.file.{Files, Paths}
-<<<<<<< HEAD
 import java.net.URL
-=======
 import java.util.concurrent.TimeUnit
->>>>>>> b0ac8af5
 
 import akka.actor.{ActorSystem, Address, AddressFromURIString, Props}
 import akka.cluster.Cluster
@@ -18,11 +15,8 @@
 import spark.jobserver.io.{JobDAO, JobDAOActor}
 import scala.collection.JavaConverters._
 import scala.util.Try
-<<<<<<< HEAD
+import scala.concurrent.duration.FiniteDuration
 import org.apache.hadoop.fs.FsUrlStreamHandlerFactory
-=======
-import scala.concurrent.duration.FiniteDuration
->>>>>>> b0ac8af5
 
 /**
  * The JobManager is the main entry point for the forked JVM process running an individual
@@ -72,20 +66,10 @@
     val ctor = clazz.getDeclaredConstructor(Class.forName("com.typesafe.config.Config"))
     val jobDAO = ctor.newInstance(config).asInstanceOf[JobDAO]
     val daoActor = system.actorOf(Props(classOf[JobDAOActor], jobDAO), "dao-manager-jobmanager")
-
-<<<<<<< HEAD
-    val masterAddress = if (config.getBoolean("spark.jobserver.kill-context-on-supervisor-down")) {
-      clusterAddress.toString + "/user/context-supervisor"
-    } else {
-      ""
-=======
-    logger.info("Starting JobManager named " + managerName + " with config {}",
-      config.getConfig("spark").root.render())
-
+    
     val masterAddress = systemConfig.getBoolean("spark.jobserver.kill-context-on-supervisor-down") match {
       case true => clusterAddress.toString + "/user/context-supervisor"
       case false => ""
->>>>>>> b0ac8af5
     }
 
     val contextId = managerName.replace(AkkaClusterSupervisorActor.MANAGER_ACTOR_PREFIX, "")
