--- conflicted
+++ resolved
@@ -52,10 +52,6 @@
       logger.info("Cluster mode: Replacing spark.jobserver.sqldao.rootdir with container tmp dir.")
       val sqlDaoDir = Files.createTempDirectory("sqldao")
       val sqlDaoDirConfig = ConfigValueFactory.fromAnyRef(sqlDaoDir.toAbsolutePath.toString)
-<<<<<<< HEAD
-      systemConfig.withoutPath("akka.remote.netty.tcp.hostname")
-                  .withValue("spark.jobserver.sqldao.rootdir", sqlDaoDirConfig).resolve()
-=======
       val ignoreAkkaHostname = systemConfig.getBoolean("spark.jobserver.ignore-akka-hostname")
       if (ignoreAkkaHostname) {
         systemConfig = systemConfig.withoutPath("akka.remote.netty.tcp.hostname")
@@ -63,7 +59,6 @@
       systemConfig.withValue("spark.jobserver.sqldao.rootdir", sqlDaoDirConfig)
                   .withoutPath("akka.remote.netty.tcp.port")
                   .withValue("akka.remote.netty.tcp.port", ConfigValueFactory.fromAnyRef(0))
->>>>>>> 76629292
     } else {
       systemConfig.resolve()
     }
