package spark.jobserver.io

import com.typesafe.config._
import java.io._
import java.nio.file.{Files, Paths}

import org.joda.time.DateTime
import org.slf4j.LoggerFactory

import scala.collection.mutable
import scala.concurrent.Future
import scala.concurrent.ExecutionContext.Implicits.global

/**
  * NB This class does NOT support persisting binary types
  * other than Jars (such as Python eggs).
  * @param config
  */
@deprecated("Use JobSqlDAO instead for stability.", "0.7.0")
class JobFileDAO(config: Config) extends JobDAO {
  private val logger = LoggerFactory.getLogger(getClass)

  // appName to its set of upload times. Decreasing times in the seq.
  private val apps = mutable.HashMap.empty[String, Seq[DateTime]]
  // jobId to its JobInfo
  private val jobs = mutable.HashMap.empty[String, JobInfo]
  // jobId to its Config
  private val configs = mutable.HashMap.empty[String, Config]

  private val rootDir = config.getString("spark.jobserver.filedao.rootdir")
  private val rootDirFile = new File(rootDir)
  logger.info("rootDir is " + rootDirFile.getAbsolutePath)

  private val jarsFile = new File(rootDirFile, "jars.data")
  private var jarsOutputStream: DataOutputStream = null
  private val jobsFile = new File(rootDirFile, "jobs.data")
  private var jobsOutputStream: DataOutputStream = null
  private val jobConfigsFile = new File(rootDirFile, "configs.data")
  private var jobConfigsOutputStream: DataOutputStream = null

  init()

  private def init() {
    // create the data directory if it doesn't exist
    if (!rootDirFile.exists()) {
      if (!rootDirFile.mkdirs()) {
        throw new RuntimeException("Could not create directory " + rootDir)
      }
    }

    // read back all apps info during startup
    if (jarsFile.exists()) {
      val in = new DataInputStream(new BufferedInputStream(new FileInputStream(jarsFile)))
      try {
        while (true) {
          val jarInfo = readJarInfo(in)
          addJar(jarInfo.appName, jarInfo.uploadTime)
        }
      } catch {
        case e: EOFException => // do nothing

      } finally {
        in.close()
      }
    }

    // read back all jobs info during startup
    if (jobsFile.exists()) {
      val in = new DataInputStream(new BufferedInputStream(new FileInputStream(jobsFile)))
      try {
        while (true) {
          val jobInfo = readJobInfo(in)
          jobs(jobInfo.jobId) = jobInfo
        }
      } catch {
        case eof: EOFException => // do nothing
        case e: Exception      => throw e

      } finally {
        in.close()
      }
    }

    // read back all job configs during startup
    if (jobConfigsFile.exists()) {
      val in = new DataInputStream(new BufferedInputStream(new FileInputStream(jobConfigsFile)))
      try {
        while (true) {
          val (jobId, jobConfig) = readJobConfig(in)
          configs(jobId) = jobConfig
        }
      } catch {
        case eof: EOFException => // do nothing
      } finally {
        in.close()
      }
    }

    // Don't buffer the stream. I want the apps meta data log directly into the file.
    // Otherwise, server crash will lose the buffer data.
    jarsOutputStream = new DataOutputStream(new FileOutputStream(jarsFile, true))
    jobsOutputStream = new DataOutputStream(new FileOutputStream(jobsFile, true))
    jobConfigsOutputStream = new DataOutputStream(new FileOutputStream(jobConfigsFile, true))
  }

  override def saveBinary(appName: String,
                          binaryType: BinaryType,
                          uploadTime: DateTime,
                          jarBytes: Array[Byte]) {
    if(binaryType == BinaryType.Jar) {
      // The order is important. Save the jar file first and then log it into jobsFile.
      val outFile = new File(rootDir, createJarName(appName, uploadTime) + s".${binaryType.extension}")
      val bos = new BufferedOutputStream(new FileOutputStream(outFile))
      try {
        logger.debug("Writing {} bytes to file {}", jarBytes.length, outFile.getPath)
        bos.write(jarBytes)
        bos.flush()
      } finally {
        bos.close()
      }

      // log it into jobsFile
      writeJarInfo(jarsOutputStream, BinaryInfo(appName, binaryType, uploadTime))

      // track the new jar in memory
      addJar(appName, uploadTime)
    } else {
      throw new Exception("JobFileDAO only supports Jars. To use other binary types please use JobSQLDao.")
    }
  }

  private def writeJarInfo(out: DataOutputStream, jarInfo: BinaryInfo) {
    out.writeUTF(jarInfo.appName)
    out.writeLong(jarInfo.uploadTime.getMillis)
  }

  private def readJarInfo(in: DataInputStream) =
    BinaryInfo(in.readUTF, BinaryType.Jar, new DateTime(in.readLong))

  private def addJar(appName: String, uploadTime: DateTime) {
    if (apps.contains(appName)) {
      apps(appName) = uploadTime +: apps(appName) // latest time comes first
    } else {
      apps(appName) = Seq(uploadTime)
    }
  }

  override def getApps: Future[Map[String, (BinaryType, DateTime)]] = Future {
    apps.map {
      case (appName, uploadTimes) =>
        appName -> (BinaryType.Jar, uploadTimes.head)
    }.toMap
  }

  override def retrieveBinaryFile(appName: String, binaryType: BinaryType, uploadTime: DateTime): String =
    new File(rootDir, createJarName(appName, uploadTime) + s".${binaryType.extension}").getAbsolutePath

  private def createJarName(appName: String, uploadTime: DateTime): String =
    appName + "-" + uploadTime.toString().replace(':', '_')

  override def saveJobInfo(jobInfo: JobInfo) {
    writeJobInfo(jobsOutputStream, jobInfo)
    jobs(jobInfo.jobId) = jobInfo
  }

  private def writeJobInfo(out: DataOutputStream, jobInfo: JobInfo) {
    out.writeUTF(jobInfo.jobId)
    out.writeUTF(jobInfo.contextName)
    writeJarInfo(out, jobInfo.binaryInfo)
    out.writeUTF(jobInfo.classPath)
    out.writeLong(jobInfo.startTime.getMillis)
    val time = if (jobInfo.endTime.isEmpty) jobInfo.startTime.getMillis else jobInfo.endTime.get.getMillis
    out.writeLong(time)
    val errorStr = if (jobInfo.error.isEmpty) "" else jobInfo.error.get.toString
    out.writeUTF(errorStr)
  }

  private def readError(in: DataInputStream) = {
    val error = in.readUTF()
    if (error == "") None else Some(new Throwable(error))
  }

  private def readJobInfo(in: DataInputStream) = JobInfo(
    in.readUTF,
    in.readUTF,
    readJarInfo(in),
    in.readUTF,
    new DateTime(in.readLong),
    Some(new DateTime(in.readLong)),
    readError(in))

  override def getJobInfo(jobId: String): Future[Option[JobInfo]] = Future {
    jobs.get(jobId)
  }

  override def getJobInfos(limit: Int, statusOpt: Option[String] = None): Future[Seq[JobInfo]] = Future {
    val allJobs = jobs.values.toSeq.sortBy(-_.startTime.getMillis)
    val filterJobs = statusOpt match {
      case Some(JobStatus.Running) => {
        allJobs.filter(jobInfo => !jobInfo.endTime.isDefined && !jobInfo.error.isDefined)
      }
      case Some(JobStatus.Error) => allJobs.filter(_.error.isDefined)
      case Some(JobStatus.Finished) => {
        allJobs.filter(jobInfo => jobInfo.endTime.isDefined && !jobInfo.error.isDefined)
      }
      case _ => allJobs
    }
    filterJobs.take(limit)
  }

  override def saveJobConfig(jobId: String, jobConfig: Config) {
    writeJobConfig(jobConfigsOutputStream, jobId, jobConfig)
    configs(jobId) = jobConfig
  }

  override def getJobConfigs: Future[Map[String, Config]] = Future { configs.toMap }

  private def writeJobConfig(out: DataOutputStream, jobId: String, jobConfig: Config) {
    out.writeUTF(jobId)
    out.writeUTF(jobConfig.root().render(ConfigRenderOptions.concise()))
  }

  private def readJobConfig(in: DataInputStream): (String, Config) = (
    in.readUTF,
    ConfigFactory.parseString(in.readUTF)
  )

<<<<<<< HEAD
  override def getBinaryContent(appName: String, binaryType: BinaryType,
                                uploadTime: DateTime): Array[Byte] = {
    Files.readAllBytes(Paths.get(retrieveBinaryFile(appName, binaryType, uploadTime)))
=======
  /**
    * Delete a jar.
    *
    * @param appName
    */
  override def deleteBinary(appName: String): Unit = {
    val dir = new File(rootDir)
    val binaries = dir.listFiles(new FilenameFilter {
      override def accept(dir: File, name: String): Boolean = name.startsWith(appName)
    })
    if (binaries != null) {
      binaries.foreach(f => f.delete())
    }
>>>>>>> a087d735
  }
}<|MERGE_RESOLUTION|>--- conflicted
+++ resolved
@@ -225,11 +225,11 @@
     ConfigFactory.parseString(in.readUTF)
   )
 
-<<<<<<< HEAD
   override def getBinaryContent(appName: String, binaryType: BinaryType,
                                 uploadTime: DateTime): Array[Byte] = {
     Files.readAllBytes(Paths.get(retrieveBinaryFile(appName, binaryType, uploadTime)))
-=======
+  }
+
   /**
     * Delete a jar.
     *
@@ -243,6 +243,5 @@
     if (binaries != null) {
       binaries.foreach(f => f.delete())
     }
->>>>>>> a087d735
   }
 }