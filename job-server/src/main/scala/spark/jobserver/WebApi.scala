--- conflicted
+++ resolved
@@ -17,7 +17,7 @@
 import spark.jobserver.auth._
 import spark.jobserver.io.{BinaryType, ContextInfo, ErrorData, JobInfo, JobStatus, JobDAOActor}
 import spark.jobserver.routes.DataRoutes
-import spark.jobserver.util.{SSLContextFactory, SparkJobUtils}
+import spark.jobserver.util.{HealthCheck, SSLContextFactory, SparkJobUtils}
 import spray.http.HttpHeaders.{Location, `Content-Type`}
 import spray.http._
 import spray.httpx.SprayJsonSupport.sprayJsonMarshaller
@@ -153,12 +153,8 @@
              binaryManager: ActorRef,
              dataManager: ActorRef,
              supervisor: ActorRef,
-<<<<<<< HEAD
              jobInfoActor: ActorRef,
-             daoActor: ActorRef)
-=======
-             jobInfoActor: ActorRef)
->>>>>>> c5fc2e17
+             healthCheckInst: HealthCheck)
     extends MeteredHttpService with CommonRoutes with DataRoutes with SJSAuthenticator with CORSSupport
                         with ChunkEncodedStreamingSupport {
   import CommonMessages._
@@ -567,21 +563,19 @@
    */
   def healthzRoutes: Route = pathPrefix("healthz") {
     get { ctx =>
-<<<<<<< HEAD
       try {
-          val healthCheckClass = Class.forName(config.getString("spark.jobserver.healthcheck"))
-          val instance = healthCheckClass.newInstance.asInstanceOf[HealthCheckService]
-          instance.healthCheckImpl(ctx, supervisor, jobInfoActor, daoActor)
-        }
-        catch {
-          case ex: Exception => {
-            logger.error("Exception in healthz", ex)
-            ctx.complete(500, errMap("Exception while invoking health check"))
-          }
-        }
-=======
-      ctx.complete("OK")
->>>>>>> c5fc2e17
+        if (healthCheckInst != null && healthCheckInst.isHealthy()) {
+          ctx.complete(StatusCodes.OK)
+        } else {
+          ctx.complete(StatusCodes.InternalServerError, errMap("Health check failed"))
+        }
+      }
+      catch {
+        case ex: Exception => {
+          logger.error("Exception in healthz", ex)
+          ctx.complete(StatusCodes.InternalServerError, errMap("Exception while invoking health check"))
+        }
+      }
     }
   }
 
