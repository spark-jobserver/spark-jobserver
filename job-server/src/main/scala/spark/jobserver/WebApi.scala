--- conflicted
+++ resolved
@@ -380,23 +380,16 @@
         respondWithMediaType(MediaTypes.`application/json`) { ctx =>
           val future = supervisor ? GetSparkContexData(contextName)
           future.map {
-<<<<<<< HEAD
-            case WebUIForContext(name, Some(url)) =>
+            case SparkContexData(name, appId, Some(url)) =>
               val stcode = 200;
-              val contextMap = Map("context" -> contextName, "url" -> url)
+              val contextMap = Map("context" -> contextName, "applicationId" -> appId, "url" -> url)
               logger.info("StatusCode: " + stcode + ", " + contextMap);
               ctx.complete(stcode, contextMap)
-            case WebUIForContext(name, None) =>
+            case SparkContexData(name, appId, None) =>
               val stcode = 200;
-              val contextMap = Map("context" -> contextName)
+              val contextMap = Map("context" -> contextName, "applicationId" -> appId)
               logger.info("StatusCode: " + stcode + ", " + contextMap);
               ctx.complete(stcode, contextMap)
-=======
-            case SparkContexData(name, appId, Some(url)) =>
-              ctx.complete(200, Map("context" -> contextName, "applicationId" -> appId, "url" -> url))
-            case SparkContexData(name, appId, None) =>
-              ctx.complete(200, Map("context" -> contextName, "applicationId" -> appId))
->>>>>>> a8e241d8
             case NoSuchContext => notFound(ctx, s"can't find context with name $contextName")
           }.recover {
             case e: Exception =>
