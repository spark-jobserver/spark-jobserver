package spark.jobserver

import java.io.File
import java.net.{URI, URL}
import java.util.concurrent.Executors._
import java.util.concurrent.atomic.AtomicInteger
import java.util.concurrent.TimeUnit

import akka.actor._
import akka.pattern.ask
import akka.util.Timeout
import com.typesafe.config.{Config, ConfigFactory}
import org.apache.hadoop.conf.Configuration
import org.apache.spark.{SparkConf, SparkEnv}
import org.apache.spark.scheduler.SparkListener
import org.apache.spark.scheduler.SparkListenerApplicationEnd
import org.joda.time.DateTime
import org.scalactic._
import spark.jobserver.api.{DataFileCache, JobEnvironment}
import spark.jobserver.ContextSupervisor.{ContextStopInProgress, SparkContextStopped, ContextStopError}
import spark.jobserver.io._
import spark.jobserver.util._
import spark.jobserver.context._
import spark.jobserver.common.akka.InstrumentedActor
import spark.jobserver.util.{StandaloneForcefulKill, ContextForcefulKillTimeout}

import scala.concurrent.{ExecutionContext, Future}
import scala.util.{Failure, Success, Try}
import scala.concurrent.duration._
import org.spark_project.guava.annotations.VisibleForTesting

object JobManagerActor {
  // Messages
  sealed trait ContextStopSchedule
  case class Initialize(contextConfig: Config, resultActorOpt: Option[ActorRef],
                        dataFileActor: ActorRef)
  case class StartJob(appName: String, classPath: String, config: Config,
                      subscribedEvents: Set[Class[_]], existingJobInfo: Option[JobInfo] = None)
  case class KillJob(jobId: String)
  case class JobKilledException(jobId: String) extends Exception(s"Job $jobId killed")
  case class ContextTerminatedException(contextId: String)
    extends Exception(s"Unexpected termination of context $contextId")
  case class ContextStopScheduledMsgTimeout(sender: ActorRef) extends ContextStopSchedule
  case class ContextStopForcefullyScheduledMsgTimeout(sender: ActorRef) extends ContextStopSchedule
  case object StopContextAndShutdown
  case object StopContextForcefully

  case object GetContextConfig
  case object SparkContextStatus
  case object GetContexData
  case object RestartExistingJobs

  case class DeleteData(name: String)

  // Results/Data
  case class ContextConfig(contextName: String, contextConfig: SparkConf, hadoopConfig: Configuration)
  case class Initialized(contextName: String, resultActor: ActorRef)
  case class InitError(t: Throwable)
  case class JobLoadingError(err: Throwable)
  case class ContexData(appId: String, url: Option[String])
  case object SparkContextAlive
  case object SparkContextDead



  // Akka 2.2.x style actor props for actor creation
  def props(daoActor: ActorRef, supervisorActorAddress: String = "", contextId: String = "",
      initializationTimeout: FiniteDuration = 40.seconds): Props =
      Props(classOf[JobManagerActor], daoActor, supervisorActorAddress, contextId, initializationTimeout)
}

/**
 * The JobManager actor supervises jobs running in a single SparkContext, as well as shared metadata.
 * It creates a SparkContext (or a StreamingContext etc. depending on the factory class)
 * It also creates and supervises a JobResultActor and JobStatusActor, although an existing JobResultActor
 * can be passed in as well.
 *
 * == contextConfig ==
 * {{{
 *  num-cpu-cores = 4         # Total # of CPU cores to allocate across the cluster
 *  memory-per-node = 512m    # -Xmx style memory string for total memory to use for executor on one node
 *  dependent-jar-uris = ["local://opt/foo/my-foo-lib.jar"]
 *                            # URIs for dependent jars to load for entire context
 *  context-factory = "spark.jobserver.context.DefaultSparkContextFactory"
 *  spark.mesos.coarse = true  # per-context, rather than per-job, resource allocation
 *  rdd-ttl = 24 h            # time-to-live for RDDs in a SparkContext.  Don't specify = forever
 *  is-adhoc = false          # true if context is ad-hoc context
 *  context.name = "sql"      # Name of context
 * }}}
 *
 * == global configuration ==
 * {{{
 *   spark {
 *     jobserver {
 *       max-jobs-per-context = 16      # Number of jobs that can be run simultaneously per context
 *     }
 *   }
 * }}}
 */
class JobManagerActor(daoActor: ActorRef, supervisorActorAddress: String, contextId: String,
    initializationTimeout: FiniteDuration) extends InstrumentedActor {

  import CommonMessages._
  import JobManagerActor._
  import context.{become, dispatcher}
  import collection.JavaConverters._

  val config = context.system.settings.config
  private val maxRunningJobs = SparkJobUtils.getMaxRunningJobs(config)
  val executionContext = ExecutionContext.fromExecutorService(newFixedThreadPool(maxRunningJobs))

  val daoAskTimeout = Timeout(config.getDuration("spark.jobserver.dao-timeout", TimeUnit.SECONDS).second)

  var jobContext: ContextLike = _
  var sparkEnv: SparkEnv = _

  private val currentRunningJobs = new AtomicInteger(0)

  // When the job cache retrieves a jar from the DAO, it also adds it to the SparkContext for distribution
  // to executors.  We do not want to add the same jar every time we start a new job, as that will cause
  // the executors to re-download the jar every time, and causes race conditions.

  private val jobCacheSize = Try(config.getInt("spark.job-cache.max-entries")).getOrElse(10000)
  private val jobCacheEnabled = Try(config.getBoolean("spark.job-cache.enabled")).getOrElse(false)
  private val contextDeletionTimeout = SparkJobUtils.getContextDeletionTimeout(config)
  // Use Spark Context's built in classloader when SPARK-1230 is merged.
  private val jarLoader = new ContextURLClassLoader(Array[URL](), getClass.getClassLoader)

  // NOTE: Must be initialized after cluster joined
  private var contextConfig: Config = _
  private var contextName: String = _
  private var isAdHoc: Boolean = _
  private var stopContextSenderAndHandler: (Option[ActorRef], Option[Cancellable]) = (None, None)
  @VisibleForTesting
  protected var statusActor: ActorRef = _
  @VisibleForTesting
  protected var resultActor: ActorRef = _
  private var factory: SparkContextFactory = _
  private var remoteFileCache: RemoteFileCache = _
  @VisibleForTesting
  protected var totalJobsToRestart = 0
  private var totalJobsWhichFailedToRestart = 0

  // NOTE: Must be initialized after sparkContext is created
  private var jobCache: JobCache = _

  private val jobServerNamedObjects = new JobServerNamedObjects(context.system)

  if (isKillingContextOnUnresponsiveSupervisorEnabled()) {
    logger.info(s"Sending identify message to supervisor at ${supervisorActorAddress}")
    context.setReceiveTimeout(initializationTimeout)
    context.actorSelection(supervisorActorAddress) ! Identify(1)
  }

  private def getEnvironment(_jobId: String): JobEnvironment = {
    val _contextCfg = contextConfig
    new JobEnvironment with DataFileCache {
      def jobId: String = _jobId
      def namedObjects: NamedObjects = jobServerNamedObjects
      def contextConfig: Config = _contextCfg
      def getDataFile(dataFile: String): File = {
        remoteFileCache.getDataFile(dataFile)
      }
    }
  }

  override def postStop() {
    logger.info("Doing final clean up in post stop!")
    Option(jobContext).foreach { context =>
      context.sparkContext.isStopped match {
        case true => // Normal shutdown
        case false =>
          logger.warn(
            s"""Post stop fired but spark context still not stopped.
               |Most likely due to an unhandled exception or master
               |sending PoisonPill in this class. Stopping context."""
              .stripMargin.replaceAll("\n", " "))
          context.stop() // blocking call since actor is already stopping
      }
    }
  }

  // Handle external kill events (e.g. killed via YARN)
  private def sparkListener = new SparkListener() {
    override def onApplicationEnd(event: SparkListenerApplicationEnd) {
      logger.info("Got Spark Application end event, stopping job manger.")
      // Note: This message can be dropped if postStop() has already fired due to PoisonPill.
      // After PoisonPill, new messages cannot be scheduled.
      self ! SparkContextStopped
    }
  }

  private def isKillingContextOnUnresponsiveSupervisorEnabled(): Boolean = {
    !supervisorActorAddress.isEmpty()
  }

  def adhocStopReceive: Receive = {
    case StopContextAndShutdown =>
      // Do a blocking stop, since job is already finished or errored out. Stop should be quick.
      setCurrentContextState(ContextInfoModifiable(ContextStatus.Stopping))
      jobContext.stop()

    case SparkContextStopped =>
      logger.info("Adhoc context stopped. Killing myself")
      self ! PoisonPill
  }

<<<<<<< HEAD
  def forcefulStoppingStateReceive: Receive = {
=======
  def forcefulStoppingStateReceive: Receive = commonHandlers.orElse {
>>>>>>> 358e266b
    case ContextStopForcefullyScheduledMsgTimeout(stopRequestSender) =>
      logger.warn("Failed to stop context forcefully within in timeout.")
      become(stoppingStateReceive)
      stopRequestSender ! ContextStopError(new ContextForcefulKillTimeout())

    case SparkContextStopped =>
      logger.info(s"Context $contextId stopped successfully")
      val (stopContextSender, stopContextForcefullyTimeoutMsgHandler) = stopContextSenderAndHandler
      stopContextForcefullyTimeoutMsgHandler.foreach{ handler =>
        handler.isCancelled match {
          case true =>
            // The response to stop request already sent. No need to send any response back.
          case false =>
            stopContextForcefullyTimeoutMsgHandler.foreach(_.cancel())
            stopContextSender.foreach(_ ! SparkContextStopped)
        }
      }
      self ! PoisonPill
  }

  def stoppingStateReceive: Receive = commonHandlers.orElse {
    // Initialize message cannot come in this state
    // - If already in stopping state then JVM is also initialized. Initialize won't come
    // - If restarts then whole JVM will restart and we will have a clean state
    case ContextStopScheduledMsgTimeout(stopRequestSender) =>
      logger.warn("Failed to stop context within in timeout. Stop is still in progress")
      stopRequestSender ! ContextStopInProgress

    case StopContextForcefully => {
      val originalSender = sender
      become(forcefulStoppingStateReceive)
      stopContextForcefullyHelper(originalSender)
    }

    case SparkContextStopped =>
      logger.info(s"Context $contextId stopped successfully")
      val (stopContextSender, stopContextTimeoutMsgHandler) = stopContextSenderAndHandler
      stopContextTimeoutMsgHandler.foreach{ handler =>
        handler.isCancelled match {
          case true =>
            // The response to stop request already sent. No need to send any response back.
          case false =>
            stopContextTimeoutMsgHandler.foreach(_.cancel())
            stopContextSender.foreach(_ ! SparkContextStopped)
        }
      }
      self ! PoisonPill

    case StopContextAndShutdown =>
      logger.info("Context stop already in progress")
      sender ! ContextStopInProgress

    case StartJob(_, _, _, _, _) =>
      logger.warn("Tried to start job in stopping state. Not doing anything.")
      sender ! ContextStopInProgress

    case RestartExistingJobs =>
      // This message is sent after a watch is added. Terminated will be raised on SJS Master
      logger.warn("No point in restarting existing jobs as context is in stopping state." +
        " Will be killed automatically")

    case Terminated(actorRef) =>
      if (actorRef.path.name == "context-supervisor") {
        logger.warn(s"Supervisor actor (${actorRef.path.address.toString}) terminated!" +
          s" I will be killed automatically because context stop is in progress!")
      }
    case unexpectedMsg @ _ =>
      logger.warn(s"Received unknown message in stopping state ${unexpectedMsg}")
  }

  val commonHandlers: Receive = {
    case GetContexData =>
      if (jobContext.sparkContext == null) {
        sender ! SparkContextDead
      } else {
        try {
          val appId = jobContext.sparkContext.applicationId
          val webUiUrl = jobContext.sparkContext.uiWebUrl
          val msg = if (webUiUrl.isDefined) {
            ContexData(appId, Some(webUiUrl.get))
          } else {
            ContexData(appId, None)
          }
          sender ! msg
        } catch {
          case _: Exception => {
            logger.error("SparkContext does not exist!")
            sender ! SparkContextDead
          }
        }
      }

    case KillJob(jobId: String) =>
      jobContext.sparkContext.cancelJobGroup(jobId)
      val resp = JobKilled(jobId, DateTime.now())
      statusActor ! resp
      sender ! resp

    case DeleteData(name: String) => remoteFileCache.deleteDataFile(name)
  }

  def wrappedReceive: Receive = commonHandlers.orElse {
    case ActorIdentity(memberActors, supervisorActorRef) =>
      supervisorActorRef.foreach { ref =>
        val actorName = ref.path.name
        if (actorName == "context-supervisor") {
          logger.info("Received supervisor's response for Identify message. Adding a watch.")
          context.watch(ref)

          logger.info("Waiting for Initialize message from master.")
        }
      }

    case Terminated(actorRef) =>
      if (actorRef.path.name == "context-supervisor") {
        logger.warn(s"Supervisor actor (${actorRef.path.address.toString}) terminated!" +
            s" Killing myself (${self.path.address.toString})!")
        self ! PoisonPill
      }

    case ReceiveTimeout =>
        logger.warn("Did not receive ActorIdentity/Initialized message from master." +
           s" Killing myself (${self.path.address.toString})!")
        self ! PoisonPill

    case Initialize(ctxConfig, resOpt, dataManagerActor) =>
      if (isKillingContextOnUnresponsiveSupervisorEnabled()) {
        logger.info("Initialize message received from master, stopping the timer.")
        context.setReceiveTimeout(Duration.Undefined) // Deactivate receive timeout
      }

      contextConfig = ctxConfig
      logger.info("Starting context with config:\n" + contextConfig.root.render)
      contextName = contextConfig.getString("context.name")
      isAdHoc = Try(contextConfig.getBoolean("is-adhoc")).getOrElse(false)
      statusActor = context.actorOf(JobStatusActor.props(daoActor))
      resultActor = resOpt.getOrElse(context.actorOf(Props[JobResultActor]))
      remoteFileCache = new RemoteFileCache(self, dataManagerActor)

      try {
        // Load side jars first in case the ContextFactory comes from it
        getSideJars(contextConfig).foreach { jarUri =>
          jarLoader.addURL(new URL(convertJarUriSparkToJava(jarUri)))
        }
        factory = getContextFactory()
        jobContext = factory.makeContext(config, contextConfig, contextName)
        jobContext.sparkContext.addSparkListener(sparkListener)
        sparkEnv = SparkEnv.get
        jobCache = new JobCacheImpl(jobCacheSize, daoActor, jobContext.sparkContext, jarLoader)
        getSideJars(contextConfig).foreach { jarUri => jobContext.sparkContext.addJar(jarUri) }
        sender ! Initialized(contextName, resultActor)
      } catch {
        case t: Throwable =>
          logger.error("Failed to create context " + contextName + ", shutting down actor", t)
          sender ! InitError(t)
          self ! PoisonPill
      }

    case StartJob(appName, classPath, jobConfig, events, existingJobInfo) => {
      val loadedJars = jarLoader.getURLs
      getSideJars(jobConfig).foreach { jarUri =>
        val jarToLoad = new URL(convertJarUriSparkToJava(jarUri))
        if(! loadedJars.contains(jarToLoad)){
          logger.info("Adding {} to Current Job Class path", jarUri)
          jarLoader.addURL(new URL(convertJarUriSparkToJava(jarUri)))
          jobContext.sparkContext.addJar(jarUri)
        }
      }
      startJobInternal(appName, classPath, jobConfig, events, jobContext, sparkEnv, existingJobInfo)
    }

    case StopContextAndShutdown => {
      val originalSender = sender()
      logger.info("Shutting down SparkContext {}", contextName)
      Option(jobContext) match {
        case Some(context) =>
          val cancelHandler = scheduleContextStopTimeoutMsg(originalSender)
          stopContextSenderAndHandler = (Some(originalSender), cancelHandler)
          Future {
            context.stop()
          }
          become(stoppingStateReceive)
        case None =>
          logger.warn("Context was null, killing myself")
          originalSender ! SparkContextStopped
          self ! PoisonPill
      }
<<<<<<< HEAD
    }

    case StopContextForcefully => {
      val originalSender = sender
      become(forcefulStoppingStateReceive)
      stopContextForcefullyHelper(originalSender)
    }

=======
    }

    case StopContextForcefully => {
      val originalSender = sender
      become(forcefulStoppingStateReceive)
      stopContextForcefullyHelper(originalSender)
    }

>>>>>>> 358e266b
    // Only used in LocalContextSupervisorActor
    case SparkContextStatus => {
      if (jobContext.sparkContext == null) {
        sender ! SparkContextDead
      } else {
        try {
          jobContext.sparkContext.getSchedulingMode
          sender ! SparkContextAlive
        } catch {
          case e: Exception => {
            logger.error("SparkContext does not exist!")
            sender ! SparkContextDead
          }
        }
      }
    }

    case GetContextConfig => {
      if (jobContext.sparkContext == null) {
        sender ! SparkContextDead
      } else {
        try {
          val conf: SparkConf = jobContext.sparkContext.getConf
          val hadoopConf: Configuration = jobContext.sparkContext.hadoopConfiguration
          sender ! ContextConfig(jobContext.sparkContext.appName, conf, hadoopConf)
        } catch {
          case e: Exception => {
            logger.error("SparkContext does not exist!")
            sender ! SparkContextDead
          }
        }
      }
    }

    case RestartExistingJobs => {
      logger.info("Job restart message received, trying to restart existing jobs.")
      restartTerminatedJobs(contextId, sender)
<<<<<<< HEAD
    }

    /**
     * Normally, JobStarted/JobValidationFailed are sent back to WebAPI but in restart scenario,
     * this class will receive these messages. This class only handles the following
     * messages because we are subscribed to only these during restart.
     *
     * Other possible messages like JobErroredOut/JobFinished/JobKilled relate more to
     * what happens after the job was restarted. These messages won't be received by this actor,
     * since we are not subscribed but the statusActor will update DAO based on these messages.
     */
    case JobStarted(jobId, jobInfo) => {
      logger.info(s"Job ($jobId) restarted successfully")
    }

    case msg @ JobValidationFailed(jobId, dateTime, error) => {
      handleJobRestartFailure(jobId, error, msg)
    }

    /**
     * This message is specific to restart scenario. It is sent for all the errors before
     * StartJob message is sent to restart a job. All the messages after StartJob are
     * handled by JobStarted/JobValidationFailed
     */
    case msg @ JobRestartFailed(jobId, error) => {
      handleJobRestartFailure(jobId, error, msg)
    }

=======
    }

    /**
     * Normally, JobStarted/JobValidationFailed are sent back to WebAPI but in restart scenario,
     * this class will receive these messages. This class only handles the following
     * messages because we are subscribed to only these during restart.
     *
     * Other possible messages like JobErroredOut/JobFinished/JobKilled relate more to
     * what happens after the job was restarted. These messages won't be received by this actor,
     * since we are not subscribed but the statusActor will update DAO based on these messages.
     */
    case JobStarted(jobId, jobInfo) => {
      logger.info(s"Job ($jobId) restarted successfully")
    }

    case msg @ JobValidationFailed(jobId, dateTime, error) => {
      handleJobRestartFailure(jobId, error, msg)
    }

    /**
     * This message is specific to restart scenario. It is sent for all the errors before
     * StartJob message is sent to restart a job. All the messages after StartJob are
     * handled by JobStarted/JobValidationFailed
     */
    case msg @ JobRestartFailed(jobId, error) => {
      handleJobRestartFailure(jobId, error, msg)
    }

>>>>>>> 358e266b
    case SparkContextStopped =>
      // Stop context was not called but due to some external actions onApplicationEnd was fired
      logger.info("Got Spark Application end event externally, stopping job manager")
      // Even if the DAO request fails, we still kill our self because what else can we do at
      // this point? So, we just kill our self to release the resources.
      setCurrentContextState(ContextInfoModifiable(ContextStatus.Killed), killMyself, killMyself)
  }

  private def killMyself = {self ! PoisonPill}

  private def setCurrentContextState(attributes: ContextModifiableAttributes,
                             successCallback: => Unit = () => Unit,
                             failureCallback: => Unit = () => Unit) {
    (daoActor ? JobDAOActor.UpdateContextById(contextId, attributes))(daoAskTimeout)
        .mapTo[JobDAOActor.SaveResponse].onComplete {
      case Success(JobDAOActor.SavedSuccessfully) => successCallback
      case Success(JobDAOActor.SaveFailed(t)) =>
        logger.error(s"Failed to save context $contextId in DAO actor", t)
        failureCallback
      case Failure(t) =>
        logger.error(s"Failed to get context $contextId from DAO", t)
        failureCallback
    }
  }

  def startJobInternal(appName: String,
                       classPath: String,
                       jobConfig: Config,
                       events: Set[Class[_]],
                       jobContext: ContextLike,
                       sparkEnv: SparkEnv,
                       existingJobInfo: Option[JobInfo]): Option[Future[Any]] = {
    import akka.util.Timeout

    import scala.concurrent.Await

    def failed(msg: Any): Option[Future[Any]] = {
      sender ! msg
      postEachJob()
      None
    }

    val daoAskTimeout = Timeout(3 seconds)
    // TODO: refactor so we don't need Await, instead flatmap into more futures
    val resp = Await.result(
      (daoActor ? JobDAOActor.GetLastUploadTimeAndType(appName))(daoAskTimeout).
        mapTo[JobDAOActor.LastUploadTimeAndType],
      daoAskTimeout.duration)

    val lastUploadTimeAndType = resp.uploadTimeAndType
    if (!lastUploadTimeAndType.isDefined) return failed(NoSuchApplication)
    val (lastUploadTime, binaryType) = lastUploadTimeAndType.get

    val (jobId, startDateTime) = existingJobInfo match {
      case Some(info) =>
        logger.info(s"Restarting a previously terminated job with id ${info.jobId}" +
            s" and context ${info.contextName}")
        (info.jobId, info.startTime)
      case None =>
        logger.info(s"Creating new JobId for current job")
        (java.util.UUID.randomUUID().toString(), DateTime.now())
    }

    val jobContainer = factory.loadAndValidateJob(appName, lastUploadTime,
                                                  classPath, jobCache) match {
      case Good(container) => container
      case Bad(JobClassNotFound) => return failed(NoSuchClass)
      case Bad(JobWrongType) => return failed(WrongJobType)
      case Bad(JobLoadError(ex)) => return failed(JobLoadingError(ex))
    }

    // Automatically subscribe the sender to events so it starts getting them right away
    resultActor ! Subscribe(jobId, sender, events)
    statusActor ! Subscribe(jobId, sender, events)

    val binInfo = BinaryInfo(appName, binaryType, lastUploadTime)
    val jobInfo = JobInfo(jobId, contextId, contextName, binInfo, classPath,
        JobStatus.Running, startDateTime, None, None)

    Some(getJobFuture(jobContainer, jobInfo, jobConfig, sender, jobContext, sparkEnv))
  }

  private def getJobFuture(container: JobContainer,
                           jobInfo: JobInfo,
                           jobConfig: Config,
                           subscriber: ActorRef,
                           jobContext: ContextLike,
                           sparkEnv: SparkEnv): Future[Any] = {

    val jobId = jobInfo.jobId
    logger.info("Starting Spark job {} [{}]...", jobId: Any, jobInfo.classPath)

    // Atomically increment the number of currently running jobs. If the old value already exceeded the
    // limit, decrement it back, send an error message to the sender, and return a dummy future with
    // nothing in it.
    if (currentRunningJobs.getAndIncrement() >= maxRunningJobs) {
      currentRunningJobs.decrementAndGet()
      sender ! NoJobSlotsAvailable(maxRunningJobs)
      return Future[Any](None)(context.dispatcher)
    }

    Future {
      org.slf4j.MDC.put("jobId", jobId)
      logger.info("Starting job future thread")
      try {
        // Need to re-set the SparkEnv because it's thread-local and the Future runs on a diff thread
        SparkEnv.set(sparkEnv)

        // Use the Spark driver's class loader as it knows about all our jars already
        // NOTE: This may not even be necessary if we set the driver ActorSystem classloader correctly
        Thread.currentThread.setContextClassLoader(jarLoader)
        val job = container.getSparkJob
        try {
          statusActor ! JobStatusActor.JobInit(jobInfo)
          val jobC = jobContext.asInstanceOf[job.C]
          val jobEnv = getEnvironment(jobId)
          job.validate(jobC, jobEnv, jobConfig) match {
            case Bad(reasons) =>
              val err = new Throwable(reasons.toString)
              statusActor ! JobValidationFailed(jobId, DateTime.now(), err)
              throw err
            case Good(jobData) =>
              statusActor ! JobStarted(jobId: String, jobInfo)
              val sc = jobContext.sparkContext
              sc.setJobGroup(jobId, s"Job group for $jobId and spark context ${sc.applicationId}", true)
              job.runJob(jobC, jobEnv, jobData)
          }
        } finally {
          org.slf4j.MDC.remove("jobId")
        }
      } catch {
        case e: java.lang.AbstractMethodError => {
          logger.error("Oops, there's an AbstractMethodError... maybe you compiled " +
            "your code with an older version of SJS? here's the exception:", e)
          throw e
        }
        case e: Throwable => {
          logger.error("Got Throwable", e)
          throw e
        };
      }
    }(executionContext).andThen {
      case Success(result: Any) =>
        // TODO: If the result is Stream[_] and this is running with context-per-jvm=true configuration
        // serializing a Stream[_] blob across process boundaries is not desirable.
        // In that scenario an enhancement is required here to chunk stream results back.
        // Something like ChunkedJobResultStart, ChunkJobResultMessage, and ChunkJobResultEnd messages
        // might be a better way to send results back and then on the other side use chunked encoding
        // transfer to send the chunks back. Alternatively the stream could be persisted here to HDFS
        // and the streamed out of InputStream on the other side.
        // Either way an enhancement would be required here to make Stream[_] responses work
        // with context-per-jvm=true configuration
        resultActor ! JobResult(jobId, result)
        statusActor ! JobFinished(jobId, DateTime.now())
      case Failure(error: Throwable) =>
        // If and only if job validation fails, JobErroredOut message is dropped silently in JobStatusActor.
        statusActor ! JobErroredOut(jobId, DateTime.now(), error)
        logger.error("Exception from job " + jobId + ": ", error)
    }(executionContext).andThen {
      case _ =>
        // Make sure to decrement the count of running jobs when a job finishes, in both success and failure
        // cases.
        currentRunningJobs.getAndDecrement()
        resultActor ! Unsubscribe(jobId, subscriber)
        statusActor ! Unsubscribe(jobId, subscriber)
        postEachJob()
    }(executionContext)
  }

  protected def sendStartJobMessage(receiverActor: ActorRef, msg: StartJob) {
    receiverActor ! msg
  }

  /**
   * During restart scenario, we use best effort approach. So, we try our best to start all
   * the jobs in a context. If some jobs fail to start but others succeed then we just report
   * the failure in logs and continue. If all the jobs fail, then we just kill the context JVM.
   */
  protected def handleJobRestartFailure(jobId: String, error: Throwable, msg: StatusMessage) {
    logger.error(error.getMessage, error)
    totalJobsWhichFailedToRestart += 1
    (totalJobsToRestart - totalJobsWhichFailedToRestart) match {
      case 0 =>
        logger.error(s"Restart report -> $totalJobsWhichFailedToRestart failed out of $totalJobsToRestart")
        val error = Some(ContextKillingItselfException("Job(s) restart failed"))
        setCurrentContextState(ContextInfoModifiable(ContextStatus.Error, error), killMyself, killMyself)
      case _ =>
        logger.warn(s"Job ($jobId) errored out during restart but continuing", error)
    }
  }

  protected def sendStartJobMessage(receiverActor: ActorRef, msg: StartJob) {
    receiverActor ! msg
  }

  /**
   * During restart scenario, we use best effort approach. So, we try our best to start all
   * the jobs in a context. If some jobs fail to start but others succeed then we just report
   * the failure in logs and continue. If all the jobs fail, then we just kill the context JVM.
   */
  protected def handleJobRestartFailure(jobId: String, error: Throwable, msg: StatusMessage) {
    logger.error(error.getMessage, error)
    totalJobsWhichFailedToRestart += 1
    (totalJobsToRestart - totalJobsWhichFailedToRestart) match {
      case 0 =>
        logger.error(s"Restart report -> $totalJobsWhichFailedToRestart failed out of $totalJobsToRestart")
        val error = Some(ContextKillingItselfException("Job(s) restart failed"))
        setCurrentContextState(ContextInfoModifiable(ContextStatus.Error, error), killMyself, killMyself)
      case _ =>
        logger.warn(s"Job ($jobId) errored out during restart but continuing", error)
    }
  }

  // Use our classloader and a factory to create the SparkContext.  This ensures the SparkContext will use
  // our class loader when it spins off threads, and ensures SparkContext can find the job and dependent jars
  // when doing serialization, for example.
  def getContextFactory(): SparkContextFactory = {
    val factoryClassName = contextConfig.getString("context-factory")
    val factoryClass = jarLoader.loadClass(factoryClassName)
    val factory = factoryClass.newInstance.asInstanceOf[SparkContextFactory]
    Thread.currentThread.setContextClassLoader(jarLoader)
    factory
  }

  // This method should be called after each job is succeeded or failed
  private def postEachJob() {
    // Delete myself after each adhoc job
    if (isAdHoc) {
      become(adhocStopReceive)
      self ! StopContextAndShutdown
    }
  }

  // Protocol like "local" is supported in Spark for Jar loading, but not supported in Java.
  // This method helps convert those Spark URI to those supported by Java.
  // "local" URIs means that the jar must be present on each job server node at the path,
  // as well as on every Spark worker node at the path.
  // For the job server, convert the local to a local file: URI since Java URI doesn't understand local:
  private def convertJarUriSparkToJava(jarUri: String): String = {
    val uri = new URI(jarUri)
    uri.getScheme match {
      case "local" => "file://" + uri.getPath
      case _ => jarUri
    }
  }

  // "Side jars" are jars besides the main job jar that are needed for running the job.
  // They are loaded from the context/job config.
  // Each one should be an URL (http, ftp, hdfs, local, or file). local URLs are local files
  // present on every node, whereas file:// will be assumed only present on driver node
  private def getSideJars(config: Config): Seq[String] =
    Try(config.getStringList("dependent-jar-uris").asScala.toSeq).
     orElse(Try(config.getString("dependent-jar-uris").split(",").toSeq)).getOrElse(Nil)

  /**
   * This function is responsible for restarting terminated jobs. It selects jobs based on the
   * following criteria
   * a) The job is in Running state
   * b) The job is in Restarting state
   * c) The job is async. Sync jobs are normally short lived and user is waiting on
   *    the other side to receive the response immediately. So, restart feature currently
   *    is only for long running jobs. There is no direct way to check if the job was
   *    originally started with async. Therefore the indirect way via the JobConfig, which
   *    contains this option, is used here.
   */
  private def restartTerminatedJobs(contextId: String, senderRef: ActorRef): Unit = {
    (daoActor ? JobDAOActor.GetJobInfosByContextId(
        contextId, Some(Seq(JobStatus.Running, JobStatus.Restarting))))(daoAskTimeout).onComplete {
      case Success(JobDAOActor.JobInfos(Seq())) =>
        logger.info(s"No job found for context ${contextName} which was terminated unexpectedly." +
            " Not restarting any job.")
      case Success(JobDAOActor.JobInfos(jobInfos)) =>
        logger.info(s"Found jobs for this context ${contextId}")

        val restartCandidates = getRestartCandidates(jobInfos)
        logger.info(s"Total restart candidates are ${restartCandidates.length}")
        totalJobsToRestart = restartCandidates.length
        restartCandidates.foreach { jobInfo =>
          (daoActor ? JobDAOActor.GetJobConfig(jobInfo.jobId))(daoAskTimeout).onComplete {
            case Success(JobDAOActor.JobConfig(Some(config))) =>
              restartJob(jobInfo, config)
            case Success(JobDAOActor.JobConfig(None)) =>
              updateJobInfoAndReportFailure(jobInfo, NoJobConfigFoundException(jobInfo.jobId))
            case Failure(e: Exception) =>
              // In case of error during job restart, an error will be written to the DAO.
              // In case that this job is a dependency for another job, it may cause problems.
              // A strategy must be implemented at this point.
              updateJobInfoAndReportFailure(jobInfo, e)
            case _ =>
              updateJobInfoAndReportFailure(jobInfo, UnexpectedMessageReceivedException(jobInfo.jobId))
          }
        }
      case Failure(e: Exception) =>
        logger.error(s"Exception occured while accessing job ids for context ${contextId} from DAO.", e)
        // This failure might be temporary, try to update context if possible
        val error = Some(ContextKillingItselfException(s"Failed to fetch jobs for context ${contextId}"))
        setCurrentContextState(ContextInfoModifiable(ContextStatus.Error, error), killMyself, killMyself)
      case unexpectedMsg @ _ =>
        logger.error(s"Unexpected scenario occured, message received is $unexpectedMsg")
        self ! PoisonPill
    }
  }

  private def updateJobInfoAndReportFailure(jobInfo: JobInfo, error: Exception) {
    updateJobInfoWithErrorState(jobInfo, error)
    self ! JobRestartFailed(jobInfo.jobId, error)
  }

  private def updateJobInfoWithErrorState(jobInfo: JobInfo, error: Throwable) {
   val updatedJobInfo = jobInfo.copy(state = JobStatus.Error,
     endTime = Some(DateTime.now()), error = Some(ErrorData(error)))
   daoActor ! JobDAOActor.SaveJobInfo(updatedJobInfo)
  }

  private def restartJob(existingJobInfo: JobInfo, existingJobConfig: Config) {
    // Add response to master for testing
    var respMsg = s"Restarting the last job (JobId=${existingJobInfo.jobId} & "
    respMsg = respMsg + s"contextName=${existingJobInfo.contextName})"
    logger.info(respMsg)
    val fullJobConfig = existingJobConfig.withFallback(config).resolve()
    val events: Set[Class[_]] = Set(classOf[JobStarted]) ++ Set(classOf[JobValidationFailed])

    sendStartJobMessage(self, StartJob(existingJobInfo.binaryInfo.appName,
        existingJobInfo.classPath, fullJobConfig, events, Some(existingJobInfo)))
    logger.info(s"Job restart message has been sent for old job (${existingJobInfo.jobId})" +
        s" and context ${existingJobInfo.contextName}.")
  }

  private def getRestartCandidates(jobInfos: Seq[JobInfo]): Seq[JobInfo] = {
    jobInfos.filter { jobInfo =>
      (jobInfo.state) match {
        case JobStatus.Running | JobStatus.Restarting => true
        case _ => false
      }
    }
  }

  @VisibleForTesting
  protected def scheduleContextStopTimeoutMsg(sender: ActorRef): Option[Cancellable] = {
    val stopTimeoutMsg = ContextStopScheduledMsgTimeout(sender)
    contextStopTimeoutMsgHelper(stopTimeoutMsg)
  }

  private def scheduleContextStopForcefullyTimeoutMsg(sender: ActorRef): Option[Cancellable] = {
    val stopTimeoutMsg = ContextStopForcefullyScheduledMsgTimeout(sender)
    contextStopTimeoutMsgHelper(stopTimeoutMsg)
  }

  private def contextStopTimeoutMsgHelper(stopTimeoutMsg: ContextStopSchedule):
      Option[Cancellable] = {
    // Timeout is (contextDeletionTimeout - 2) because we want to give some time to this
    // actor to process the timeout message and send a response back.
    val msgTimeoutSeconds = (contextDeletionTimeout - 2).seconds
    Try(context.system.scheduler.scheduleOnce(msgTimeoutSeconds, self, stopTimeoutMsg)) match {
      case Success(timeoutMsgHandler) =>
        logger.info("Scheduled a time out message for forceful context stop")
        Some(timeoutMsgHandler)
      case Failure(e) =>
        logger.error("Failed to schedule a time out message for forceful context stop", e)
        None
    }
  }

  private def stopContextForcefullyHelper(originalSender: ActorRef) = {
    logger.info("Shutting down forcefully SparkContext {}", contextName)
    Option(jobContext) match {
      case Some(context) =>
        val cancelHandler = scheduleContextStopForcefullyTimeoutMsg(originalSender)
        stopContextSenderAndHandler = (Some(originalSender), cancelHandler)
        val appId = jobContext.sparkContext.applicationId
        val forcefulKill = new StandaloneForcefulKill(config, appId)
        try {
          forcefulKillCaller(forcefulKill)
        } catch {
          case e: Exception =>
            cancelHandler match {
              case Some(handler) => handler.cancel()
              case None => //in this case nothing has to be done
            }
            stopContextSenderAndHandler = (None, None)
            become(stoppingStateReceive)
            originalSender ! ContextStopError(e)
        }
      case None =>
        logger.warn("Context was null, killing myself")
        originalSender ! SparkContextStopped
        self ! PoisonPill
    }
  }

  @VisibleForTesting
  protected def forcefulKillCaller(forcefulKill: StandaloneForcefulKill) = {
    forcefulKill.kill()
  }
}<|MERGE_RESOLUTION|>--- conflicted
+++ resolved
@@ -205,11 +205,7 @@
       self ! PoisonPill
   }
 
-<<<<<<< HEAD
   def forcefulStoppingStateReceive: Receive = {
-=======
-  def forcefulStoppingStateReceive: Receive = commonHandlers.orElse {
->>>>>>> 358e266b
     case ContextStopForcefullyScheduledMsgTimeout(stopRequestSender) =>
       logger.warn("Failed to stop context forcefully within in timeout.")
       become(stoppingStateReceive)
@@ -397,7 +393,6 @@
           originalSender ! SparkContextStopped
           self ! PoisonPill
       }
-<<<<<<< HEAD
     }
 
     case StopContextForcefully => {
@@ -406,16 +401,6 @@
       stopContextForcefullyHelper(originalSender)
     }
 
-=======
-    }
-
-    case StopContextForcefully => {
-      val originalSender = sender
-      become(forcefulStoppingStateReceive)
-      stopContextForcefullyHelper(originalSender)
-    }
-
->>>>>>> 358e266b
     // Only used in LocalContextSupervisorActor
     case SparkContextStatus => {
       if (jobContext.sparkContext == null) {
@@ -453,7 +438,6 @@
     case RestartExistingJobs => {
       logger.info("Job restart message received, trying to restart existing jobs.")
       restartTerminatedJobs(contextId, sender)
-<<<<<<< HEAD
     }
 
     /**
@@ -482,36 +466,6 @@
       handleJobRestartFailure(jobId, error, msg)
     }
 
-=======
-    }
-
-    /**
-     * Normally, JobStarted/JobValidationFailed are sent back to WebAPI but in restart scenario,
-     * this class will receive these messages. This class only handles the following
-     * messages because we are subscribed to only these during restart.
-     *
-     * Other possible messages like JobErroredOut/JobFinished/JobKilled relate more to
-     * what happens after the job was restarted. These messages won't be received by this actor,
-     * since we are not subscribed but the statusActor will update DAO based on these messages.
-     */
-    case JobStarted(jobId, jobInfo) => {
-      logger.info(s"Job ($jobId) restarted successfully")
-    }
-
-    case msg @ JobValidationFailed(jobId, dateTime, error) => {
-      handleJobRestartFailure(jobId, error, msg)
-    }
-
-    /**
-     * This message is specific to restart scenario. It is sent for all the errors before
-     * StartJob message is sent to restart a job. All the messages after StartJob are
-     * handled by JobStarted/JobValidationFailed
-     */
-    case msg @ JobRestartFailed(jobId, error) => {
-      handleJobRestartFailure(jobId, error, msg)
-    }
-
->>>>>>> 358e266b
     case SparkContextStopped =>
       // Stop context was not called but due to some external actions onApplicationEnd was fired
       logger.info("Got Spark Application end event externally, stopping job manager")
@@ -703,28 +657,6 @@
     }
   }
 
-  protected def sendStartJobMessage(receiverActor: ActorRef, msg: StartJob) {
-    receiverActor ! msg
-  }
-
-  /**
-   * During restart scenario, we use best effort approach. So, we try our best to start all
-   * the jobs in a context. If some jobs fail to start but others succeed then we just report
-   * the failure in logs and continue. If all the jobs fail, then we just kill the context JVM.
-   */
-  protected def handleJobRestartFailure(jobId: String, error: Throwable, msg: StatusMessage) {
-    logger.error(error.getMessage, error)
-    totalJobsWhichFailedToRestart += 1
-    (totalJobsToRestart - totalJobsWhichFailedToRestart) match {
-      case 0 =>
-        logger.error(s"Restart report -> $totalJobsWhichFailedToRestart failed out of $totalJobsToRestart")
-        val error = Some(ContextKillingItselfException("Job(s) restart failed"))
-        setCurrentContextState(ContextInfoModifiable(ContextStatus.Error, error), killMyself, killMyself)
-      case _ =>
-        logger.warn(s"Job ($jobId) errored out during restart but continuing", error)
-    }
-  }
-
   // Use our classloader and a factory to create the SparkContext.  This ensures the SparkContext will use
   // our class loader when it spins off threads, and ensures SparkContext can find the job and dependent jars
   // when doing serialization, for example.
