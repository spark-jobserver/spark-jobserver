--- conflicted
+++ resolved
@@ -1,851 +1,453 @@
-<<<<<<< HEAD
-[![Build Status](https://travis-ci.org/spark-jobserver/spark-jobserver.svg?branch=master)](https://travis-ci.org/spark-jobserver/spark-jobserver)
-
-[![Join the chat at https://gitter.im/spark-jobserver/spark-jobserver](https://badges.gitter.im/Join%20Chat.svg)](https://gitter.im/spark-jobserver/spark-jobserver?utm_source=badge&utm_medium=badge&utm_campaign=pr-badge&utm_content=badge)
-
-spark-jobserver provides a RESTful interface for submitting and managing [Apache Spark](http://spark-project.org) jobs, jars, and job contexts.
-This repo contains the complete Spark job server project, including unit tests and deploy scripts.
-It was originally started at [Ooyala](http://www.ooyala.com), but this is now the main development repo.
-
-See [Troubleshooting Tips](doc/troubleshooting.md) as well as [Yarn tips](doc/yarn.md).
-
-## Users
-
-(Please add yourself to this list!)
-
-- Ooyala
-- Netflix
-- Avenida.com
-- GumGum
-- Fuse Elements
-- Frontline Solvers
-- Aruba Networks
-- [Zed Worldwide](http://www.zed.com)
-
-## Features
-
-- *"Spark as a Service"*: Simple REST interface for all aspects of job, context management
-- Support for Spark SQL, Hive, Streaming Contexts/jobs and custom job contexts!  See [Contexts](doc/contexts.md).
-- Supports sub-second low-latency jobs via long-running job contexts
-- Start and stop job contexts for RDD sharing and low-latency jobs; change resources on restart
-- Kill running jobs via stop context and delete job
-- Separate jar uploading step for faster job startup
-- Asynchronous and synchronous job API.  Synchronous API is great for low latency jobs!
-- Works with Standalone Spark as well as Mesos and yarn-client
-- Job and jar info is persisted via a pluggable DAO interface
-- Named RDDs to cache and retrieve RDDs by name, improving RDD sharing and reuse among jobs. 
-- Supports Scala 2.10 and 2.11
-
-## Version Information
-
-| Version     | Spark Version |
-|-------------|---------------|
-| 0.3.1       | 0.9.1         |
-| 0.4.0       | 1.0.2         |
-| 0.4.1       | 1.1.0         |
-| 0.5.0       | 1.2.0         |
-| 0.5.1       | 1.3.0         |
-| 0.5.2       | 1.3.1         |
-
-For release notes, look in the `notes/` directory.  They should also be up on [ls.implicit.ly](http://ls.implicit.ly/spark-jobserver/spark-jobserver).
-
-## Quick Start
-
-The easiest way to get started is to try the [Docker container](doc/docker.md) which prepackages a Spark distribution with the job server and lets you start and deploy it.
-
-## Development mode
-
-The example walk-through below shows you how to use the job server with an included example job, by running the job server in local development mode in SBT.  This is not an example of usage in production.
-
-You need to have [SBT](http://www.scala-sbt.org/release/docs/Getting-Started/Setup.html) installed.
-
-To set the current version, do something like this:
-
-    export VER=`sbt version | tail -1 | cut -f2`
-
-From SBT shell, simply type "reStart".  This uses a default configuration file.  An optional argument is a
-path to an alternative config file.  You can also specify JVM parameters after "---".  Including all the
-options looks like this:
-
-    reStart /path/to/my.conf --- -Xmx8g
-
-Note that reStart (SBT Revolver) forks the job server in a separate process.  If you make a code change, simply
-type reStart again at the SBT shell prompt, it will compile your changes and restart the jobserver.  It enables
-very fast turnaround cycles.
-
-For example jobs see the job-server-tests/ project / folder.
-
-When you use `reStart`, the log file goes to `job-server/job-server-local.log`.  There is also an environment variable
-EXTRA_JAR for adding a jar to the classpath.
-
-### WordCountExample walk-through
-
-#### Package Jar - Send to Server
-First, to package the test jar containing the WordCountExample: `sbt job-server-tests/package`.
-Then go ahead and start the job server using the instructions above.
-
-Let's upload the jar:
-
-    curl --data-binary @job-server-tests/target/job-server-tests-$VER.jar localhost:8090/jars/test
-    OK⏎
-
-#### Ad-hoc Mode - Single, Unrelated Jobs (Transient Context)
-The above jar is uploaded as app `test`.  Next, let's start an ad-hoc word count job, meaning that the job
-server will create its own SparkContext, and return a job ID for subsequent querying:
-
-    curl -d "input.string = a b c a b see" 'localhost:8090/jobs?appName=test&classPath=spark.jobserver.WordCountExample'
-    {
-      "status": "STARTED",
-      "result": {
-        "jobId": "5453779a-f004-45fc-a11d-a39dae0f9bf4",
-        "context": "b7ea0eb5-spark.jobserver.WordCountExample"
-      }
-    }⏎
-
-NOTE: If you want to feed in a text file config and POST using curl, you want the `--data-binary` option, otherwise
-curl will munge your line separator chars.  Like:
-
-    curl --data-binary @my-job-config.json 'localhost:8090/jobs?appNam=...'
-
-From this point, you could asynchronously query the status and results:
-
-    curl localhost:8090/jobs/5453779a-f004-45fc-a11d-a39dae0f9bf4
-    {
-      "status": "OK",
-      "result": {
-        "a": 2,
-        "b": 2,
-        "c": 1,
-        "see": 1
-      }
-    }⏎
-
-Note that you could append `&sync=true` when you POST to /jobs to get the results back in one request, but for
-real clusters and most jobs this may be too slow.
-
-You can also append `&timeout=XX` to extend the request timeout for `sync=true` requests.
-
-#### Persistent Context Mode - Faster & Required for Related Jobs
-Another way of running this job is in a pre-created context.  Start a new context:
-
-    curl -d "" 'localhost:8090/contexts/test-context?num-cpu-cores=4&memory-per-node=512m'
-    OK⏎
-
-You can verify that the context has been created:
-
-    curl localhost:8090/contexts
-    ["test-context"]⏎
-
-Now let's run the job in the context and get the results back right away:
-
-    curl -d "input.string = a b c a b see" 'localhost:8090/jobs?appName=test&classPath=spark.jobserver.WordCountExample&context=test-context&sync=true'
-    {
-      "status": "OK",
-      "result": {
-        "a": 2,
-        "b": 2,
-        "c": 1,
-        "see": 1
-      }
-    }⏎
-
-Note the addition of `context=` and `sync=true`.
-
-## Create a Job Server Project
-In your `build.sbt`, add this to use the job server jar:
-
-	resolvers += "Job Server Bintray" at "https://dl.bintray.com/spark-jobserver/maven"
-
-	libraryDependencies += "spark.jobserver" %% "job-server-api" % "0.5.2" % "provided"
-
-If a SQL or Hive job/context is desired, you also want to pull in `job-server-extras`:
-
-    libraryDependencies += "spark.jobserver" %% "job-server-extras" % "0.5.2" % "provided"
-
-For most use cases it's better to have the dependencies be "provided" because you don't want SBT assembly to include the whole job server jar.
-
-To create a job that can be submitted through the job server, the job must implement the `SparkJob` trait. 
-Your job will look like:
-```scala
-object SampleJob  extends SparkJob {
-    override def runJob(sc:SparkContext, jobConfig: Config): Any = ???
-    override def validate(sc:SparkContext, config: Config): SparkJobValidation = ???
-}
-```
-
-- `runJob` contains the implementation of the Job. The SparkContext is managed by the JobServer and will be provided to the job through this method.
-  This releaves the developer from the boiler-plate configuration management that comes with the creation of a Spark job and allows the Job Server to
-manage and re-use contexts.
-- `validate` allows for an initial validation of the context and any provided configuration. If the context and configuration are OK to run the job, returning `spark.jobserver.SparkJobValid` will let the job execute, otherwise returning `spark.jobserver.SparkJobInvalid(reason)` prevents the job from running and provides means to convey the reason of failure. In this case, the call immediatly returns an `HTTP/1.1 400 Bad Request` status code.  
-`validate` helps you preventing running jobs that will eventually fail due to missing or wrong configuration and save both time and resources.  
-
-Let's try running our sample job with an invalid configuration:
-
-    curl -i -d "bad.input=abc" 'localhost:8090/jobs?appName=test&classPath=spark.jobserver.WordCountExample'
-
-    HTTP/1.1 400 Bad Request
-    Server: spray-can/1.2.0
-    Date: Tue, 10 Jun 2014 22:07:18 GMT
-    Content-Type: application/json; charset=UTF-8
-    Content-Length: 929
-
-    {
-      "status": "VALIDATION FAILED",
-      "result": {
-        "message": "No input.string config param",
-        "errorClass": "java.lang.Throwable",
-        "stack": ["spark.jobserver.JobManagerActor$$anonfun$spark$jobserver$JobManagerActor$$getJobFuture$4.apply(JobManagerActor.scala:212)", 
-        "scala.concurrent.impl.Future$PromiseCompletingRunnable.liftedTree1$1(Future.scala:24)", 
-        "scala.concurrent.impl.Future$PromiseCompletingRunnable.run(Future.scala:24)", 
-        "akka.dispatch.TaskInvocation.run(AbstractDispatcher.scala:42)",
-        "akka.dispatch.ForkJoinExecutorConfigurator$AkkaForkJoinTask.exec(AbstractDispatcher.scala:386)", 
-        "scala.concurrent.forkjoin.ForkJoinTask.doExec(ForkJoinTask.java:260)", 
-        "scala.concurrent.forkjoin.ForkJoinPool$WorkQueue.runTask(ForkJoinPool.java:1339)", 
-        "scala.concurrent.forkjoin.ForkJoinPool.runWorker(ForkJoinPool.java:1979)", 
-        "scala.concurrent.forkjoin.ForkJoinWorkerThread.run(ForkJoinWorkerThread.java:107)"]
-      }
-    }
-
-### Using Named RDDs
-Named RDDs are a way to easily share RDDs among job. Using this facility, computed RDDs can be cached with a given name and later on retrieved.
-To use this feature, the SparkJob needs to mixin `NamedRddSupport`:
-```scala
-object SampleNamedRDDJob  extends SparkJob with NamedRddSupport {
-    override def runJob(sc:SparkContext, jobConfig: Config): Any = ???
-    override def validate(sc:SparkContext, config: Config): SparkJobValidation = ???
-}
-```
-
-Then in the implementation of the job, RDDs can be stored with a given name:
-```scala
-this.namedRdds.update("french_dictionary", frenchDictionaryRDD)
-```
-Other job running in the same context can retrieve and use this RDD later on:
-```scala
-val rdd = this.namedRdds.get[(String, String)]("french_dictionary").get 
-```
-(note the explicit type provided to get. This will allow to cast the retrieved RDD that otherwise is of type RDD[_])
-
-For jobs that depends on a named RDDs it's a good practice to check for the existence of the NamedRDD in the `validate` method as explained earlier:
-```scala   
-def validate(sc:SparkContext, config: Contig): SparkJobValidation = {
-  ...
-  val rdd = this.namedRdds.get[(Long, scala.Seq[String])]("dictionary")
-  if (rdd.isDefined) SparkJobValid else SparkJobInvalid(s"Missing named RDD [dictionary]")
-}
-```
-
-### Authentication
-Authentication uses the [Apache Shiro](http://shiro.apache.org/index.html) framework. Authentication is activated by setting this flag (Section 'shiro'): 
-```
-authentication = on
-```
-Shiro-specific configuration options should be placed into a file named 'shiro.ini' in the JobServer installation directory. 
-Here is an example that configures LDAP with user group verification:
-```
-# use this for basic ldap authorization, without group checking
-# activeDirectoryRealm = org.apache.shiro.realm.ldap.JndiLdapRealm
-# use this for checking group membership of users based on the 'member' attribute of the groups:
-activeDirectoryRealm = spark.jobserver.auth.MyLdapRealm
-activeDirectoryRealm.contextFactory.environment[java.naming.security.credentials] = password
-activeDirectoryRealm.contextFactory.url = ldap://xxx.yyy..org:389
-activeDirectoryRealm.userDnTemplate = cn={0},ou=people,dc=xxx,dc=org
-
-cacheManager = org.apache.shiro.cache.MemoryConstrainedCacheManager
-
-securityManager.cacheManager = $cacheManager
-```
-
-The group verification currently requires two more settings (Section 'shiro' in your application.conf file):    
-```
-ldap {
-    # indicates that only users that are in either 'group1' or 'group2' or both are admitted
-    allowedGroups = ["cn=group1,ou=groups", "cn=group2,ou=groups"]
-    # ldap search base
-    searchBase = "dc=xxx,dc=org"
-}
-
-```
-
-
-
-## Deployment
-
-1. Copy `config/local.sh.template` to `<environment>.sh` and edit as appropriate.  NOTE: be sure to set SPARK_VERSION if you need to compile against a different version, ie. 1.4.1 for job server 0.5.2
-2. `bin/server_deploy.sh <environment>` -- this packages the job server along with config files and pushes
-   it to the remotes you have configured in `<environment>.sh`
-3. On the remote server, start it in the deployed directory with `server_start.sh` and stop it with `server_stop.sh`
-
-The `server_start.sh` script uses `spark-submit` under the hood and may be passed any of the standard extra arguments from `spark-submit`.
-
-NOTE: by default the assembly jar from `job-server-extras`, which includes support for SQLContext and HiveContext, is used.  If you face issues with all the extra dependencies, consider modifying the install scripts to invoke `sbt job-server/assembly` instead, which doesn't include the extra dependencies.
-
-Note: to test out the deploy to a local staging dir, or package the job server for Mesos,
-use `bin/server_package.sh <environment>`.
-
-## Architecture
-
-The job server is intended to be run as one or more independent processes, separate from the Spark cluster
-(though it very well may be colocated with say the Master).
-
-At first glance, it seems many of these functions (eg job management) could be integrated into the Spark standalone master.  While this is true, we believe there are many significant reasons to keep it separate:
-
-- We want the job server to work for Mesos and YARN as well
-- Spark and Mesos masters are organized around "applications" or contexts, but the job server supports running many discrete "jobs" inside a single context
-- We want it to support Shark functionality in the future
-- Loose coupling allows for flexible HA arrangements (multiple job servers targeting same standalone master, or possibly multiple Spark clusters per job server)
-
-Flow diagrams are checked in in the doc/ subdirectory.  .diagram files are for websequencediagrams.com... check them out, they really will help you understand the flow of messages between actors.
-
-## API
-
-### Jars
-
-    GET /jars            - lists all the jars and the last upload timestamp
-    POST /jars/<appName> - uploads a new jar under <appName>
-
-### Contexts
-
-    GET /contexts         - lists all current contexts
-    POST /contexts/<name> - creates a new context
-    DELETE /contexts/<name> - stops a context and all jobs running in it
-
-### Jobs
-
-Jobs submitted to the job server must implement a `SparkJob` trait.  It has a main `runJob` method which is
-passed a SparkContext and a typesafe Config object.  Results returned by the method are made available through
-the REST API.
-
-    GET /jobs                - Lists the last N jobs
-    POST /jobs               - Starts a new job, use ?sync=true to wait for results
-    GET /jobs/<jobId>        - Gets the result or status of a specific job
-    DELETE /jobs/<jobId>     - Kills the specified job
-    GET /jobs/<jobId>/config - Gets the job configuration
-
-For details on the Typesafe config format used for input (JSON also works), see the [Typesafe Config docs](https://github.com/typesafehub/config).
-
-### Context configuration
-
-A number of context-specific settings can be controlled when creating a context (POST /contexts) or running an
-ad-hoc job (which creates a context on the spot).  For example, add urls of dependent jars for a context.
-
-    POST '/contexts/my-new-context?dependent-jar-uris=file:///some/path/of/my-foo-lib.jar'
-
-When creating a context via POST /contexts, the query params are used to override the default configuration in
-spark.context-settings.  For example,
-
-    POST /contexts/my-new-context?num-cpu-cores=10
-
-would override the default spark.context-settings.num-cpu-cores setting.
-
-When starting a job, and the context= query param is not specified, then an ad-hoc context is created.  Any
-settings specified in spark.context-settings will override the defaults in the job server config when it is
-started up.
-
-Any spark configuration param can be overridden either in POST /contexts query params, or through `spark
-.context-settings` job configuration.  In addition, `num-cpu-cores` maps to `spark.cores.max`, and `mem-per-
-node` maps to `spark.executor.memory`.  Therefore the following are all equivalent:
-
-    POST /contexts/my-new-context?num-cpu-cores=10
-
-    POST /contexts/my-new-context?spark.cores.max=10
-
-or in the job config when using POST /jobs,
-
-    spark.context-settings {
-        spark.cores.max = 10
-    }
-
-To pass settings directly to the sparkConf that do not use the "spark." prefix "as-is", use the "passthrough" section.
-
-    spark.context-settings {
-        spark.cores.max = 10
-        passthrough {
-          some.custom.hadoop.config = "192.168.1.1"
-        }
-    }
-
-For the exact context configuration parameters, see JobManagerActor docs as well as application.conf.
-
-Also see the [yarn doc](doc/yarn.md) for more tips.
-
-### Job Result Serialization
-
-The result returned by the `SparkJob` `runJob` method is serialized by the job server into JSON for routes
-that return the result (GET /jobs with sync=true, GET /jobs/<jobId>).  Currently the following types can be
-serialized properly:
-
-- String, Int, Long, Double, Float, Boolean
-- Scala Map's with string key values (non-string keys may be converted to strings)
-- Scala Seq's
-- Array's
-- Anything that implements Product (Option, case classes) -- they will be serialized as lists
-- Maps and Seqs may contain nested values of any of the above
-
-If we encounter a data type that is not supported, then the entire result will be serialized to a string.
-
-## Contribution and Development
-Contributions via Github Pull Request are welcome.  See the TODO for some ideas.
-
-- If you need to build with a specific scala version use ++x.xx.x followed by the regular command,
-for instance: `sbt ++2.11.6 job-server/compile` 
-- From the "master" project, please run "test" to ensure nothing is broken.
-   - You may need to set `SPARK_LOCAL_IP` to `localhost` to ensure Akka port can bind successfully
-- Logging for tests goes to "job-server-test.log"
-- Run `scoverage:test` to check the code coverage and improve it
-- Please run scalastyle to ensure your code changes don't break the style guide
-- Do "reStart" from SBT for quick restarts of the job server process
-- Please update the g8 template if you change the SparkJob API
-
-### Publishing packages
-
-In the root project, do `release cross`.
-
-To announce the release on [ls.implicit.ly](http://ls.implicit.ly/), use
-[Herald](https://github.com/n8han/herald#install) after adding release notes in
-the `notes/` dir.  Also regenerate the catalog with `lsWriteVersion` SBT task
-and `lsync`, in project job-server.
-
-## Contact
-
-For user/dev questions, we are using google group for discussions:
-<https://groups.google.com/forum/#!forum/spark-jobserver>
-
-Please report bugs/problems to:
-<https://github.com/spark-jobserver/spark-jobserver/issues>
-
-## License
-Apache 2.0, see LICENSE.md
-
-## TODO
-
-- More debugging for classpath issues
-- Update .g8 template, consider creating Activator template for sample job	
-- Add Swagger support.  See the spray-swagger project.
-- Implement an interactive SQL window.  See: [spark-admin](https://github.com/adatao/spark-admin)
-
-- Stream the current job progress via a Listener
-- Add routes to return stage info for a job.  Persist it via DAO so that we can always retrieve stage / performance info
-  even for historical jobs.  This would be pretty kickass.
-=======
-[![Build Status](https://travis-ci.org/spark-jobserver/spark-jobserver.svg?branch=master)](https://travis-ci.org/spark-jobserver/spark-jobserver)
-
-[![Join the chat at https://gitter.im/spark-jobserver/spark-jobserver](https://badges.gitter.im/Join%20Chat.svg)](https://gitter.im/spark-jobserver/spark-jobserver?utm_source=badge&utm_medium=badge&utm_campaign=pr-badge&utm_content=badge)
-
-spark-jobserver provides a RESTful interface for submitting and managing [Apache Spark](http://spark-project.org) jobs, jars, and job contexts.
-This repo contains the complete Spark job server project, including unit tests and deploy scripts.
-It was originally started at [Ooyala](http://www.ooyala.com), but this is now the main development repo.
-
-See [Troubleshooting Tips](doc/troubleshooting.md) as well as [Yarn tips](doc/yarn.md).
-
-## Users
-
-(Please add yourself to this list!)
-
-- Ooyala
-- Netflix
-- Avenida.com
-- GumGum
-- Fuse Elements
-- Frontline Solvers
-- Aruba Networks
-- [Zed Worldwide](http://www.zed.com)
-- [KNIME](https://www.knime.org/)
-
-## Features
-
-- *"Spark as a Service"*: Simple REST interface (including HTTPS) for all aspects of job, context management
-- Support for Spark SQL, Hive, Streaming Contexts/jobs and custom job contexts!  See [Contexts](doc/contexts.md).
-- Supports sub-second low-latency jobs via long-running job contexts
-- Start and stop job contexts for RDD sharing and low-latency jobs; change resources on restart
-- Kill running jobs via stop context and delete job
-- Separate jar uploading step for faster job startup
-- Asynchronous and synchronous job API.  Synchronous API is great for low latency jobs!
-- Works with Standalone Spark as well as Mesos and yarn-client
-- Job and jar info is persisted via a pluggable DAO interface
-- Named RDDs to cache and retrieve RDDs by name, improving RDD sharing and reuse among jobs. 
-- Supports Scala 2.10 and 2.11
-
-## Version Information
-
-| Version     | Spark Version |
-|-------------|---------------|
-| 0.3.1       | 0.9.1         |
-| 0.4.0       | 1.0.2         |
-| 0.4.1       | 1.1.0         |
-| 0.5.0       | 1.2.0         |
-| 0.5.1       | 1.3.0         |
-| 0.5.2       | 1.3.1         |
-
-For release notes, look in the `notes/` directory.  They should also be up on [ls.implicit.ly](http://ls.implicit.ly/spark-jobserver/spark-jobserver).
-
-## Quick Start
-
-The easiest way to get started is to try the [Docker container](doc/docker.md) which prepackages a Spark distribution with the job server and lets you start and deploy it.
-
-## Development mode
-
-The example walk-through below shows you how to use the job server with an included example job, by running the job server in local development mode in SBT.  This is not an example of usage in production.
-
-You need to have [SBT](http://www.scala-sbt.org/release/docs/Getting-Started/Setup.html) installed.
-
-To set the current version, do something like this:
-
-    export VER=`sbt version | tail -1 | cut -f2`
-
-From SBT shell, simply type "reStart".  This uses a default configuration file.  An optional argument is a
-path to an alternative config file.  You can also specify JVM parameters after "---".  Including all the
-options looks like this:
-
-    reStart /path/to/my.conf --- -Xmx8g
-
-Note that reStart (SBT Revolver) forks the job server in a separate process.  If you make a code change, simply
-type reStart again at the SBT shell prompt, it will compile your changes and restart the jobserver.  It enables
-very fast turnaround cycles.
-
-For example jobs see the job-server-tests/ project / folder.
-
-When you use `reStart`, the log file goes to `job-server/job-server-local.log`.  There is also an environment variable
-EXTRA_JAR for adding a jar to the classpath.
-
-### WordCountExample walk-through
-
-#### Package Jar - Send to Server
-First, to package the test jar containing the WordCountExample: `sbt job-server-tests/package`.
-Then go ahead and start the job server using the instructions above.
-
-Let's upload the jar:
-
-    curl --data-binary @job-server-tests/target/job-server-tests-$VER.jar localhost:8090/jars/test
-    OK⏎
-
-#### Ad-hoc Mode - Single, Unrelated Jobs (Transient Context)
-The above jar is uploaded as app `test`.  Next, let's start an ad-hoc word count job, meaning that the job
-server will create its own SparkContext, and return a job ID for subsequent querying:
-
-    curl -d "input.string = a b c a b see" 'localhost:8090/jobs?appName=test&classPath=spark.jobserver.WordCountExample'
-    {
-      "status": "STARTED",
-      "result": {
-        "jobId": "5453779a-f004-45fc-a11d-a39dae0f9bf4",
-        "context": "b7ea0eb5-spark.jobserver.WordCountExample"
-      }
-    }⏎
-
-NOTE: If you want to feed in a text file config and POST using curl, you want the `--data-binary` option, otherwise
-curl will munge your line separator chars.  Like:
-
-    curl --data-binary @my-job-config.json 'localhost:8090/jobs?appNam=...'
-
-From this point, you could asynchronously query the status and results:
-
-    curl localhost:8090/jobs/5453779a-f004-45fc-a11d-a39dae0f9bf4
-    {
-      "status": "OK",
-      "result": {
-        "a": 2,
-        "b": 2,
-        "c": 1,
-        "see": 1
-      }
-    }⏎
-
-Note that you could append `&sync=true` when you POST to /jobs to get the results back in one request, but for
-real clusters and most jobs this may be too slow.
-
-You can also append `&timeout=XX` to extend the request timeout for `sync=true` requests.
-
-#### Persistent Context Mode - Faster & Required for Related Jobs
-Another way of running this job is in a pre-created context.  Start a new context:
-
-    curl -d "" 'localhost:8090/contexts/test-context?num-cpu-cores=4&memory-per-node=512m'
-    OK⏎
-
-You can verify that the context has been created:
-
-    curl localhost:8090/contexts
-    ["test-context"]⏎
-
-Now let's run the job in the context and get the results back right away:
-
-    curl -d "input.string = a b c a b see" 'localhost:8090/jobs?appName=test&classPath=spark.jobserver.WordCountExample&context=test-context&sync=true'
-    {
-      "status": "OK",
-      "result": {
-        "a": 2,
-        "b": 2,
-        "c": 1,
-        "see": 1
-      }
-    }⏎
-
-Note the addition of `context=` and `sync=true`.
-
-## Create a Job Server Project
-In your `build.sbt`, add this to use the job server jar:
-
-	resolvers += "Job Server Bintray" at "https://dl.bintray.com/spark-jobserver/maven"
-
-	libraryDependencies += "spark.jobserver" %% "job-server-api" % "0.5.2" % "provided"
-
-If a SQL or Hive job/context is desired, you also want to pull in `job-server-extras`:
-
-    libraryDependencies += "spark.jobserver" %% "job-server-extras" % "0.5.2" % "provided"
-
-For most use cases it's better to have the dependencies be "provided" because you don't want SBT assembly to include the whole job server jar.
-
-To create a job that can be submitted through the job server, the job must implement the `SparkJob` trait. 
-Your job will look like:
-```scala
-object SampleJob  extends SparkJob {
-    override def runJob(sc:SparkContext, jobConfig: Config): Any = ???
-    override def validate(sc:SparkContext, config: Config): SparkJobValidation = ???
-}
-```
-
-- `runJob` contains the implementation of the Job. The SparkContext is managed by the JobServer and will be provided to the job through this method.
-  This relieves the developer from the boiler-plate configuration management that comes with the creation of a Spark job and allows the Job Server to
-manage and re-use contexts.
-- `validate` allows for an initial validation of the context and any provided configuration. If the context and configuration are OK to run the job, returning `spark.jobserver.SparkJobValid` will let the job execute, otherwise returning `spark.jobserver.SparkJobInvalid(reason)` prevents the job from running and provides means to convey the reason of failure. In this case, the call immediately returns an `HTTP/1.1 400 Bad Request` status code.  
-`validate` helps you preventing running jobs that will eventually fail due to missing or wrong configuration and save both time and resources.  
-
-Let's try running our sample job with an invalid configuration:
-
-    curl -i -d "bad.input=abc" 'localhost:8090/jobs?appName=test&classPath=spark.jobserver.WordCountExample'
-
-    HTTP/1.1 400 Bad Request
-    Server: spray-can/1.2.0
-    Date: Tue, 10 Jun 2014 22:07:18 GMT
-    Content-Type: application/json; charset=UTF-8
-    Content-Length: 929
-
-    {
-      "status": "VALIDATION FAILED",
-      "result": {
-        "message": "No input.string config param",
-        "errorClass": "java.lang.Throwable",
-        "stack": ["spark.jobserver.JobManagerActor$$anonfun$spark$jobserver$JobManagerActor$$getJobFuture$4.apply(JobManagerActor.scala:212)", 
-        "scala.concurrent.impl.Future$PromiseCompletingRunnable.liftedTree1$1(Future.scala:24)", 
-        "scala.concurrent.impl.Future$PromiseCompletingRunnable.run(Future.scala:24)", 
-        "akka.dispatch.TaskInvocation.run(AbstractDispatcher.scala:42)",
-        "akka.dispatch.ForkJoinExecutorConfigurator$AkkaForkJoinTask.exec(AbstractDispatcher.scala:386)", 
-        "scala.concurrent.forkjoin.ForkJoinTask.doExec(ForkJoinTask.java:260)", 
-        "scala.concurrent.forkjoin.ForkJoinPool$WorkQueue.runTask(ForkJoinPool.java:1339)", 
-        "scala.concurrent.forkjoin.ForkJoinPool.runWorker(ForkJoinPool.java:1979)", 
-        "scala.concurrent.forkjoin.ForkJoinWorkerThread.run(ForkJoinWorkerThread.java:107)"]
-      }
-    }
-
-### Using Named RDDs
-Named RDDs are a way to easily share RDDs among job. Using this facility, computed RDDs can be cached with a given name and later on retrieved.
-To use this feature, the SparkJob needs to mixin `NamedRddSupport`:
-```scala
-object SampleNamedRDDJob  extends SparkJob with NamedRddSupport {
-    override def runJob(sc:SparkContext, jobConfig: Config): Any = ???
-    override def validate(sc:SparkContext, config: Config): SparkJobValidation = ???
-}
-```
-
-Then in the implementation of the job, RDDs can be stored with a given name:
-```scala
-this.namedRdds.update("french_dictionary", frenchDictionaryRDD)
-```
-Other job running in the same context can retrieve and use this RDD later on:
-```scala
-val rdd = this.namedRdds.get[(String, String)]("french_dictionary").get 
-```
-(note the explicit type provided to get. This will allow to cast the retrieved RDD that otherwise is of type RDD[_])
-
-For jobs that depends on a named RDDs it's a good practice to check for the existence of the NamedRDD in the `validate` method as explained earlier:
-```scala   
-def validate(sc:SparkContext, config: Contig): SparkJobValidation = {
-  ...
-  val rdd = this.namedRdds.get[(Long, scala.Seq[String])]("dictionary")
-  if (rdd.isDefined) SparkJobValid else SparkJobInvalid(s"Missing named RDD [dictionary]")
-}
-```
-
-### HTTPS / SSL Configuration
-To activate ssl communication, set these flags in your application.conf file (Section 'spray.can.server'):
-```
-  ssl-encryption = on
-  keystore = "~/sjs.jks"
-  keystorePW = "changeit"
-```
-
-You will need a keystore that contains the server certificate. The bare minimum is achieved with this command which creates a self-signed certificate:
-```
- keytool -genkey -keyalg RSA -alias jobserver -keystore ~/sjs.jks -storepass changeit -validity 360 -keysize 2048
-```
-You may place the keystore anywhere.    
-Here is an example of simple curl command that utilizes ssl:
-```
-curl -k https://localhost:8090/contexts
-```
-The ```-k``` flag tells curl to "Allow connections to SSL sites without certs". Export your server certificate and import it into the client's truststore to fully utilize ssl security. 
-
-## Deployment
-
-### Manual steps
-
-1. Copy `config/local.sh.template` to `<environment>.sh` and edit as appropriate.  NOTE: be sure to set SPARK_VERSION if you need to compile against a different version, ie. 1.4.1 for job server 0.5.2
-2. `bin/server_deploy.sh <environment>` -- this packages the job server along with config files and pushes
-   it to the remotes you have configured in `<environment>.sh`
-3. On the remote server, start it in the deployed directory with `server_start.sh` and stop it with `server_stop.sh`
-
-The `server_start.sh` script uses `spark-submit` under the hood and may be passed any of the standard extra arguments from `spark-submit`.
-
-NOTE: by default the assembly jar from `job-server-extras`, which includes support for SQLContext and HiveContext, is used.  If you face issues with all the extra dependencies, consider modifying the install scripts to invoke `sbt job-server/assembly` instead, which doesn't include the extra dependencies.
-
-Note: to test out the deploy to a local staging dir, or package the job server for Mesos,
-use `bin/server_package.sh <environment>`.
-
-### Chef
-
-There is also a [Chef cookbook](https://github.com/spark-jobserver/chef-spark-jobserver) which can be used to deploy Spark Jobserver.
-
-## Architecture
-
-The job server is intended to be run as one or more independent processes, separate from the Spark cluster
-(though it very well may be collocated with say the Master).
-
-At first glance, it seems many of these functions (eg job management) could be integrated into the Spark standalone master.  While this is true, we believe there are many significant reasons to keep it separate:
-
-- We want the job server to work for Mesos and YARN as well
-- Spark and Mesos masters are organized around "applications" or contexts, but the job server supports running many discrete "jobs" inside a single context
-- We want it to support Shark functionality in the future
-- Loose coupling allows for flexible HA arrangements (multiple job servers targeting same standalone master, or possibly multiple Spark clusters per job server)
-
-Flow diagrams are checked in in the doc/ subdirectory.  .diagram files are for websequencediagrams.com... check them out, they really will help you understand the flow of messages between actors.
-
-## API
-
-### Jars
-
-    GET /jars            - lists all the jars and the last upload timestamp
-    POST /jars/<appName> - uploads a new jar under <appName>
-
-### Contexts
-
-    GET /contexts           - lists all current contexts
-    POST /contexts/<name>   - creates a new context
-    DELETE /contexts/<name> - stops a context and all jobs running in it
-
-### Jobs
-
-Jobs submitted to the job server must implement a `SparkJob` trait.  It has a main `runJob` method which is
-passed a SparkContext and a typesafe Config object.  Results returned by the method are made available through
-the REST API.
-
-    GET /jobs                - Lists the last N jobs
-    POST /jobs               - Starts a new job, use ?sync=true to wait for results
-    GET /jobs/<jobId>        - Gets the result or status of a specific job
-    DELETE /jobs/<jobId>     - Kills the specified job
-    GET /jobs/<jobId>/config - Gets the job configuration
-
-For details on the Typesafe config format used for input (JSON also works), see the [Typesafe Config docs](https://github.com/typesafehub/config).
-
-### Context configuration
-
-A number of context-specific settings can be controlled when creating a context (POST /contexts) or running an
-ad-hoc job (which creates a context on the spot).  For example, add urls of dependent jars for a context.
-
-    POST '/contexts/my-new-context?dependent-jar-uris=file:///some/path/of/my-foo-lib.jar'
-
-When creating a context via POST /contexts, the query params are used to override the default configuration in
-spark.context-settings.  For example,
-
-    POST /contexts/my-new-context?num-cpu-cores=10
-
-would override the default spark.context-settings.num-cpu-cores setting.
-
-When starting a job, and the context= query param is not specified, then an ad-hoc context is created.  Any
-settings specified in spark.context-settings will override the defaults in the job server config when it is
-started up.
-
-Any spark configuration param can be overridden either in POST /contexts query params, or through `spark
-.context-settings` job configuration.  In addition, `num-cpu-cores` maps to `spark.cores.max`, and `mem-per-
-node` maps to `spark.executor.memory`.  Therefore the following are all equivalent:
-
-    POST /contexts/my-new-context?num-cpu-cores=10
-
-    POST /contexts/my-new-context?spark.cores.max=10
-
-or in the job config when using POST /jobs,
-
-    spark.context-settings {
-        spark.cores.max = 10
-    }
-
-To pass settings directly to the sparkConf that do not use the "spark." prefix "as-is", use the "passthrough" section.
-
-    spark.context-settings {
-        spark.cores.max = 10
-        passthrough {
-          some.custom.hadoop.config = "192.168.1.1"
-        }
-    }
-
-For the exact context configuration parameters, see JobManagerActor docs as well as application.conf.
-
-Also see the [yarn doc](doc/yarn.md) for more tips.
-
-### Job Result Serialization
-
-The result returned by the `SparkJob` `runJob` method is serialized by the job server into JSON for routes
-that return the result (GET /jobs with sync=true, GET /jobs/<jobId>).  Currently the following types can be
-serialized properly:
-
-- String, Int, Long, Double, Float, Boolean
-- Scala Map's with string key values (non-string keys may be converted to strings)
-- Scala Seq's
-- Array's
-- Anything that implements Product (Option, case classes) -- they will be serialized as lists
-- Maps and Seqs may contain nested values of any of the above
-
-If we encounter a data type that is not supported, then the entire result will be serialized to a string.
-
-## Contribution and Development
-Contributions via Github Pull Request are welcome.  See the TODO for some ideas.
-
-- If you need to build with a specific scala version use ++x.xx.x followed by the regular command,
-for instance: `sbt ++2.11.6 job-server/compile` 
-- From the "master" project, please run "test" to ensure nothing is broken.
-   - You may need to set `SPARK_LOCAL_IP` to `localhost` to ensure Akka port can bind successfully
-- Logging for tests goes to "job-server-test.log"
-- Run `scoverage:test` to check the code coverage and improve it
-- Please run scalastyle to ensure your code changes don't break the style guide
-- Do "reStart" from SBT for quick restarts of the job server process
-- Please update the g8 template if you change the SparkJob API
-
-### Publishing packages
-
-In the root project, do `release cross`.
-
-To announce the release on [ls.implicit.ly](http://ls.implicit.ly/), use
-[Herald](https://github.com/n8han/herald#install) after adding release notes in
-the `notes/` dir.  Also regenerate the catalog with `lsWriteVersion` SBT task
-and `lsync`, in project job-server.
-
-## Contact
-
-For user/dev questions, we are using google group for discussions:
-<https://groups.google.com/forum/#!forum/spark-jobserver>
-
-Please report bugs/problems to:
-<https://github.com/spark-jobserver/spark-jobserver/issues>
-
-## License
-Apache 2.0, see LICENSE.md
-
-## TODO
-
-- More debugging for classpath issues
-- Update .g8 template, consider creating Activator template for sample job	
-- Add Swagger support.  See the spray-swagger project.
-- Implement an interactive SQL window.  See: [spark-admin](https://github.com/adatao/spark-admin)
-
-- Stream the current job progress via a Listener
-- Add routes to return stage info for a job.  Persist it via DAO so that we can always retrieve stage / performance info
-  even for historical jobs.  This would be pretty kickass.
->>>>>>> a19e25bf
+[![Build Status](https://travis-ci.org/spark-jobserver/spark-jobserver.svg?branch=master)](https://travis-ci.org/spark-jobserver/spark-jobserver)
+
+[![Join the chat at https://gitter.im/spark-jobserver/spark-jobserver](https://badges.gitter.im/Join%20Chat.svg)](https://gitter.im/spark-jobserver/spark-jobserver?utm_source=badge&utm_medium=badge&utm_campaign=pr-badge&utm_content=badge)
+
+spark-jobserver provides a RESTful interface for submitting and managing [Apache Spark](http://spark-project.org) jobs, jars, and job contexts.
+This repo contains the complete Spark job server project, including unit tests and deploy scripts.
+It was originally started at [Ooyala](http://www.ooyala.com), but this is now the main development repo.
+
+See [Troubleshooting Tips](doc/troubleshooting.md) as well as [Yarn tips](doc/yarn.md).
+
+## Users
+
+(Please add yourself to this list!)
+
+- Ooyala
+- Netflix
+- Avenida.com
+- GumGum
+- Fuse Elements
+- Frontline Solvers
+- Aruba Networks
+- [Zed Worldwide](http://www.zed.com)
+- [KNIME](https://www.knime.org/)
+
+## Features
+
+- *"Spark as a Service"*: Simple REST interface (including HTTPS) for all aspects of job, context management
+- Support for Spark SQL, Hive, Streaming Contexts/jobs and custom job contexts!  See [Contexts](doc/contexts.md).
+- Supports sub-second low-latency jobs via long-running job contexts
+- Start and stop job contexts for RDD sharing and low-latency jobs; change resources on restart
+- Kill running jobs via stop context and delete job
+- Separate jar uploading step for faster job startup
+- Asynchronous and synchronous job API.  Synchronous API is great for low latency jobs!
+- Works with Standalone Spark as well as Mesos and yarn-client
+- Job and jar info is persisted via a pluggable DAO interface
+- Named RDDs to cache and retrieve RDDs by name, improving RDD sharing and reuse among jobs. 
+- Supports Scala 2.10 and 2.11
+
+## Version Information
+
+| Version     | Spark Version |
+|-------------|---------------|
+| 0.3.1       | 0.9.1         |
+| 0.4.0       | 1.0.2         |
+| 0.4.1       | 1.1.0         |
+| 0.5.0       | 1.2.0         |
+| 0.5.1       | 1.3.0         |
+| 0.5.2       | 1.3.1         |
+
+For release notes, look in the `notes/` directory.  They should also be up on [ls.implicit.ly](http://ls.implicit.ly/spark-jobserver/spark-jobserver).
+
+## Quick Start
+
+The easiest way to get started is to try the [Docker container](doc/docker.md) which prepackages a Spark distribution with the job server and lets you start and deploy it.
+
+## Development mode
+
+The example walk-through below shows you how to use the job server with an included example job, by running the job server in local development mode in SBT.  This is not an example of usage in production.
+
+You need to have [SBT](http://www.scala-sbt.org/release/docs/Getting-Started/Setup.html) installed.
+
+To set the current version, do something like this:
+
+    export VER=`sbt version | tail -1 | cut -f2`
+
+From SBT shell, simply type "reStart".  This uses a default configuration file.  An optional argument is a
+path to an alternative config file.  You can also specify JVM parameters after "---".  Including all the
+options looks like this:
+
+    reStart /path/to/my.conf --- -Xmx8g
+
+Note that reStart (SBT Revolver) forks the job server in a separate process.  If you make a code change, simply
+type reStart again at the SBT shell prompt, it will compile your changes and restart the jobserver.  It enables
+very fast turnaround cycles.
+
+For example jobs see the job-server-tests/ project / folder.
+
+When you use `reStart`, the log file goes to `job-server/job-server-local.log`.  There is also an environment variable
+EXTRA_JAR for adding a jar to the classpath.
+
+### WordCountExample walk-through
+
+#### Package Jar - Send to Server
+First, to package the test jar containing the WordCountExample: `sbt job-server-tests/package`.
+Then go ahead and start the job server using the instructions above.
+
+Let's upload the jar:
+
+    curl --data-binary @job-server-tests/target/job-server-tests-$VER.jar localhost:8090/jars/test
+    OK⏎
+
+#### Ad-hoc Mode - Single, Unrelated Jobs (Transient Context)
+The above jar is uploaded as app `test`.  Next, let's start an ad-hoc word count job, meaning that the job
+server will create its own SparkContext, and return a job ID for subsequent querying:
+
+    curl -d "input.string = a b c a b see" 'localhost:8090/jobs?appName=test&classPath=spark.jobserver.WordCountExample'
+    {
+      "status": "STARTED",
+      "result": {
+        "jobId": "5453779a-f004-45fc-a11d-a39dae0f9bf4",
+        "context": "b7ea0eb5-spark.jobserver.WordCountExample"
+      }
+    }⏎
+
+NOTE: If you want to feed in a text file config and POST using curl, you want the `--data-binary` option, otherwise
+curl will munge your line separator chars.  Like:
+
+    curl --data-binary @my-job-config.json 'localhost:8090/jobs?appNam=...'
+
+From this point, you could asynchronously query the status and results:
+
+    curl localhost:8090/jobs/5453779a-f004-45fc-a11d-a39dae0f9bf4
+    {
+      "status": "OK",
+      "result": {
+        "a": 2,
+        "b": 2,
+        "c": 1,
+        "see": 1
+      }
+    }⏎
+
+Note that you could append `&sync=true` when you POST to /jobs to get the results back in one request, but for
+real clusters and most jobs this may be too slow.
+
+You can also append `&timeout=XX` to extend the request timeout for `sync=true` requests.
+
+#### Persistent Context Mode - Faster & Required for Related Jobs
+Another way of running this job is in a pre-created context.  Start a new context:
+
+    curl -d "" 'localhost:8090/contexts/test-context?num-cpu-cores=4&memory-per-node=512m'
+    OK⏎
+
+You can verify that the context has been created:
+
+    curl localhost:8090/contexts
+    ["test-context"]⏎
+
+Now let's run the job in the context and get the results back right away:
+
+    curl -d "input.string = a b c a b see" 'localhost:8090/jobs?appName=test&classPath=spark.jobserver.WordCountExample&context=test-context&sync=true'
+    {
+      "status": "OK",
+      "result": {
+        "a": 2,
+        "b": 2,
+        "c": 1,
+        "see": 1
+      }
+    }⏎
+
+Note the addition of `context=` and `sync=true`.
+
+## Create a Job Server Project
+In your `build.sbt`, add this to use the job server jar:
+
+	resolvers += "Job Server Bintray" at "https://dl.bintray.com/spark-jobserver/maven"
+
+	libraryDependencies += "spark.jobserver" %% "job-server-api" % "0.5.2" % "provided"
+
+If a SQL or Hive job/context is desired, you also want to pull in `job-server-extras`:
+
+    libraryDependencies += "spark.jobserver" %% "job-server-extras" % "0.5.2" % "provided"
+
+For most use cases it's better to have the dependencies be "provided" because you don't want SBT assembly to include the whole job server jar.
+
+To create a job that can be submitted through the job server, the job must implement the `SparkJob` trait. 
+Your job will look like:
+```scala
+object SampleJob  extends SparkJob {
+    override def runJob(sc:SparkContext, jobConfig: Config): Any = ???
+    override def validate(sc:SparkContext, config: Config): SparkJobValidation = ???
+}
+```
+
+- `runJob` contains the implementation of the Job. The SparkContext is managed by the JobServer and will be provided to the job through this method.
+  This relieves the developer from the boiler-plate configuration management that comes with the creation of a Spark job and allows the Job Server to
+manage and re-use contexts.
+- `validate` allows for an initial validation of the context and any provided configuration. If the context and configuration are OK to run the job, returning `spark.jobserver.SparkJobValid` will let the job execute, otherwise returning `spark.jobserver.SparkJobInvalid(reason)` prevents the job from running and provides means to convey the reason of failure. In this case, the call immediately returns an `HTTP/1.1 400 Bad Request` status code.  
+`validate` helps you preventing running jobs that will eventually fail due to missing or wrong configuration and save both time and resources.  
+
+Let's try running our sample job with an invalid configuration:
+
+    curl -i -d "bad.input=abc" 'localhost:8090/jobs?appName=test&classPath=spark.jobserver.WordCountExample'
+
+    HTTP/1.1 400 Bad Request
+    Server: spray-can/1.2.0
+    Date: Tue, 10 Jun 2014 22:07:18 GMT
+    Content-Type: application/json; charset=UTF-8
+    Content-Length: 929
+
+    {
+      "status": "VALIDATION FAILED",
+      "result": {
+        "message": "No input.string config param",
+        "errorClass": "java.lang.Throwable",
+        "stack": ["spark.jobserver.JobManagerActor$$anonfun$spark$jobserver$JobManagerActor$$getJobFuture$4.apply(JobManagerActor.scala:212)", 
+        "scala.concurrent.impl.Future$PromiseCompletingRunnable.liftedTree1$1(Future.scala:24)", 
+        "scala.concurrent.impl.Future$PromiseCompletingRunnable.run(Future.scala:24)", 
+        "akka.dispatch.TaskInvocation.run(AbstractDispatcher.scala:42)",
+        "akka.dispatch.ForkJoinExecutorConfigurator$AkkaForkJoinTask.exec(AbstractDispatcher.scala:386)", 
+        "scala.concurrent.forkjoin.ForkJoinTask.doExec(ForkJoinTask.java:260)", 
+        "scala.concurrent.forkjoin.ForkJoinPool$WorkQueue.runTask(ForkJoinPool.java:1339)", 
+        "scala.concurrent.forkjoin.ForkJoinPool.runWorker(ForkJoinPool.java:1979)", 
+        "scala.concurrent.forkjoin.ForkJoinWorkerThread.run(ForkJoinWorkerThread.java:107)"]
+      }
+    }
+
+### Using Named RDDs
+Named RDDs are a way to easily share RDDs among job. Using this facility, computed RDDs can be cached with a given name and later on retrieved.
+To use this feature, the SparkJob needs to mixin `NamedRddSupport`:
+```scala
+object SampleNamedRDDJob  extends SparkJob with NamedRddSupport {
+    override def runJob(sc:SparkContext, jobConfig: Config): Any = ???
+    override def validate(sc:SparkContext, config: Config): SparkJobValidation = ???
+}
+```
+
+Then in the implementation of the job, RDDs can be stored with a given name:
+```scala
+this.namedRdds.update("french_dictionary", frenchDictionaryRDD)
+```
+Other job running in the same context can retrieve and use this RDD later on:
+```scala
+val rdd = this.namedRdds.get[(String, String)]("french_dictionary").get 
+```
+(note the explicit type provided to get. This will allow to cast the retrieved RDD that otherwise is of type RDD[_])
+
+For jobs that depends on a named RDDs it's a good practice to check for the existence of the NamedRDD in the `validate` method as explained earlier:
+```scala   
+def validate(sc:SparkContext, config: Contig): SparkJobValidation = {
+  ...
+  val rdd = this.namedRdds.get[(Long, scala.Seq[String])]("dictionary")
+  if (rdd.isDefined) SparkJobValid else SparkJobInvalid(s"Missing named RDD [dictionary]")
+}
+```
+
+### HTTPS / SSL Configuration
+To activate ssl communication, set these flags in your application.conf file (Section 'spray.can.server'):
+```
+  ssl-encryption = on
+  keystore = "~/sjs.jks"
+  keystorePW = "changeit"
+```
+
+You will need a keystore that contains the server certificate. The bare minimum is achieved with this command which creates a self-signed certificate:
+```
+ keytool -genkey -keyalg RSA -alias jobserver -keystore ~/sjs.jks -storepass changeit -validity 360 -keysize 2048
+```
+You may place the keystore anywhere.    
+Here is an example of simple curl command that utilizes ssl:
+```
+curl -k https://localhost:8090/contexts
+```
+The ```-k``` flag tells curl to "Allow connections to SSL sites without certs". Export your server certificate and import it into the client's truststore to fully utilize ssl security. 
+
+### Authentication
+
+Authentication uses the [Apache Shiro](http://shiro.apache.org/index.html) framework. Authentication is activated by setting this flag (Section 'shiro'): 
+```
+authentication = on
+```
+Shiro-specific configuration options should be placed into a file named 'shiro.ini' in the JobServer installation directory. 
+Here is an example that configures LDAP with user group verification:
+```
+# use this for basic ldap authorization, without group checking
+# activeDirectoryRealm = org.apache.shiro.realm.ldap.JndiLdapRealm
+# use this for checking group membership of users based on the 'member' attribute of the groups:
+activeDirectoryRealm = spark.jobserver.auth.MyLdapRealm
+activeDirectoryRealm.contextFactory.environment[java.naming.security.credentials] = password
+activeDirectoryRealm.contextFactory.url = ldap://xxx.yyy..org:389
+activeDirectoryRealm.userDnTemplate = cn={0},ou=people,dc=xxx,dc=org
+
+cacheManager = org.apache.shiro.cache.MemoryConstrainedCacheManager
+
+securityManager.cacheManager = $cacheManager
+```
+
+The group verification currently requires two more settings (Section 'shiro' in your application.conf file):    
+```
+ldap {
+    # indicates that only users that are in either 'group1' or 'group2' or both are admitted
+    allowedGroups = ["cn=group1,ou=groups", "cn=group2,ou=groups"]
+    # ldap search base
+    searchBase = "dc=xxx,dc=org"
+}
+
+```
+
+## Deployment
+
+### Manual steps
+
+1. Copy `config/local.sh.template` to `<environment>.sh` and edit as appropriate.  NOTE: be sure to set SPARK_VERSION if you need to compile against a different version, ie. 1.4.1 for job server 0.5.2
+2. `bin/server_deploy.sh <environment>` -- this packages the job server along with config files and pushes
+   it to the remotes you have configured in `<environment>.sh`
+3. On the remote server, start it in the deployed directory with `server_start.sh` and stop it with `server_stop.sh`
+
+The `server_start.sh` script uses `spark-submit` under the hood and may be passed any of the standard extra arguments from `spark-submit`.
+
+NOTE: by default the assembly jar from `job-server-extras`, which includes support for SQLContext and HiveContext, is used.  If you face issues with all the extra dependencies, consider modifying the install scripts to invoke `sbt job-server/assembly` instead, which doesn't include the extra dependencies.
+
+Note: to test out the deploy to a local staging dir, or package the job server for Mesos,
+use `bin/server_package.sh <environment>`.
+
+### Chef
+
+There is also a [Chef cookbook](https://github.com/spark-jobserver/chef-spark-jobserver) which can be used to deploy Spark Jobserver.
+
+## Architecture
+
+The job server is intended to be run as one or more independent processes, separate from the Spark cluster
+(though it very well may be collocated with say the Master).
+
+At first glance, it seems many of these functions (eg job management) could be integrated into the Spark standalone master.  While this is true, we believe there are many significant reasons to keep it separate:
+
+- We want the job server to work for Mesos and YARN as well
+- Spark and Mesos masters are organized around "applications" or contexts, but the job server supports running many discrete "jobs" inside a single context
+- We want it to support Shark functionality in the future
+- Loose coupling allows for flexible HA arrangements (multiple job servers targeting same standalone master, or possibly multiple Spark clusters per job server)
+
+Flow diagrams are checked in in the doc/ subdirectory.  .diagram files are for websequencediagrams.com... check them out, they really will help you understand the flow of messages between actors.
+
+## API
+
+### Jars
+
+    GET /jars            - lists all the jars and the last upload timestamp
+    POST /jars/<appName> - uploads a new jar under <appName>
+
+### Contexts
+
+    GET /contexts           - lists all current contexts
+    POST /contexts/<name>   - creates a new context
+    DELETE /contexts/<name> - stops a context and all jobs running in it
+
+### Jobs
+
+Jobs submitted to the job server must implement a `SparkJob` trait.  It has a main `runJob` method which is
+passed a SparkContext and a typesafe Config object.  Results returned by the method are made available through
+the REST API.
+
+    GET /jobs                - Lists the last N jobs
+    POST /jobs               - Starts a new job, use ?sync=true to wait for results
+    GET /jobs/<jobId>        - Gets the result or status of a specific job
+    DELETE /jobs/<jobId>     - Kills the specified job
+    GET /jobs/<jobId>/config - Gets the job configuration
+
+For details on the Typesafe config format used for input (JSON also works), see the [Typesafe Config docs](https://github.com/typesafehub/config).
+
+### Context configuration
+
+A number of context-specific settings can be controlled when creating a context (POST /contexts) or running an
+ad-hoc job (which creates a context on the spot).  For example, add urls of dependent jars for a context.
+
+    POST '/contexts/my-new-context?dependent-jar-uris=file:///some/path/of/my-foo-lib.jar'
+
+When creating a context via POST /contexts, the query params are used to override the default configuration in
+spark.context-settings.  For example,
+
+    POST /contexts/my-new-context?num-cpu-cores=10
+
+would override the default spark.context-settings.num-cpu-cores setting.
+
+When starting a job, and the context= query param is not specified, then an ad-hoc context is created.  Any
+settings specified in spark.context-settings will override the defaults in the job server config when it is
+started up.
+
+Any spark configuration param can be overridden either in POST /contexts query params, or through `spark
+.context-settings` job configuration.  In addition, `num-cpu-cores` maps to `spark.cores.max`, and `mem-per-
+node` maps to `spark.executor.memory`.  Therefore the following are all equivalent:
+
+    POST /contexts/my-new-context?num-cpu-cores=10
+
+    POST /contexts/my-new-context?spark.cores.max=10
+
+or in the job config when using POST /jobs,
+
+    spark.context-settings {
+        spark.cores.max = 10
+    }
+
+To pass settings directly to the sparkConf that do not use the "spark." prefix "as-is", use the "passthrough" section.
+
+    spark.context-settings {
+        spark.cores.max = 10
+        passthrough {
+          some.custom.hadoop.config = "192.168.1.1"
+        }
+    }
+
+For the exact context configuration parameters, see JobManagerActor docs as well as application.conf.
+
+Also see the [yarn doc](doc/yarn.md) for more tips.
+
+### Job Result Serialization
+
+The result returned by the `SparkJob` `runJob` method is serialized by the job server into JSON for routes
+that return the result (GET /jobs with sync=true, GET /jobs/<jobId>).  Currently the following types can be
+serialized properly:
+
+- String, Int, Long, Double, Float, Boolean
+- Scala Map's with string key values (non-string keys may be converted to strings)
+- Scala Seq's
+- Array's
+- Anything that implements Product (Option, case classes) -- they will be serialized as lists
+- Maps and Seqs may contain nested values of any of the above
+
+If we encounter a data type that is not supported, then the entire result will be serialized to a string.
+
+## Contribution and Development
+Contributions via Github Pull Request are welcome.  See the TODO for some ideas.
+
+- If you need to build with a specific scala version use ++x.xx.x followed by the regular command,
+for instance: `sbt ++2.11.6 job-server/compile` 
+- From the "master" project, please run "test" to ensure nothing is broken.
+   - You may need to set `SPARK_LOCAL_IP` to `localhost` to ensure Akka port can bind successfully
+- Logging for tests goes to "job-server-test.log"
+- Run `scoverage:test` to check the code coverage and improve it
+- Please run scalastyle to ensure your code changes don't break the style guide
+- Do "reStart" from SBT for quick restarts of the job server process
+- Please update the g8 template if you change the SparkJob API
+
+### Publishing packages
+
+In the root project, do `release cross`.
+
+To announce the release on [ls.implicit.ly](http://ls.implicit.ly/), use
+[Herald](https://github.com/n8han/herald#install) after adding release notes in
+the `notes/` dir.  Also regenerate the catalog with `lsWriteVersion` SBT task
+and `lsync`, in project job-server.
+
+## Contact
+
+For user/dev questions, we are using google group for discussions:
+<https://groups.google.com/forum/#!forum/spark-jobserver>
+
+Please report bugs/problems to:
+<https://github.com/spark-jobserver/spark-jobserver/issues>
+
+## License
+Apache 2.0, see LICENSE.md
+
+## TODO
+
+- More debugging for classpath issues
+- Update .g8 template, consider creating Activator template for sample job	
+- Add Swagger support.  See the spray-swagger project.
+- Implement an interactive SQL window.  See: [spark-admin](https://github.com/adatao/spark-admin)
+
+- Stream the current job progress via a Listener
+- Add routes to return stage info for a job.  Persist it via DAO so that we can always retrieve stage / performance info
+  even for historical jobs.  This would be pretty kickass.